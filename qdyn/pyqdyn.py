--- conflicted
+++ resolved
@@ -510,15 +510,13 @@
         # Number of creep mechanisms
         N_creep = settings["SET_DICT_CNS"]["N_CREEP"]
 
-<<<<<<< HEAD
         # Recalculate number of faults if necessary
         settings["N_FAULTS"] = len(np.unique(mesh["FAULT_LABEL"]))
-=======
+        
         # If RSF: convert initial velocity to stress
         if (settings["FRICTION_MODEL"] == "RSF") and all(mesh["TAU"] < 0):
             print("Stress field not set, converting V0 into tau...")
             self.convert_velocity()
->>>>>>> 764e1c35
 
         # Loop over processor nodes
         for iproc in range(Nprocs):
