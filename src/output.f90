--- conflicted
+++ resolved
@@ -21,44 +21,20 @@
   use constants, only : PI
   type (problem_type), intent(inout) :: pb
 
-<<<<<<< HEAD
-  write(6,*) '**Field Initialized.**'
-  write(6,*) 'Values at selected point of the fault:'
-    if (pb%mesh%dim == 0 .or.pb%mesh%dim == 1) then
-      ! SEISMIC: in spring-block case, pb%kernel%k2f is not allocated
-      if (pb%kernel%k2f%finite == 1 .or. pb%mesh%nn == 1) then
-        write(6,*) 'K/Kc = ',(PI*pb%smu/pb%mesh%Lfault)/   &
-          (pb%sigma(pb%ot%ic)*(pb%b(pb%ot%ic)-pb%a(pb%ot%ic))/pb%dc(pb%ot%ic))
-        write(6,*) 'K/Kb = ',(PI*pb%smu/pb%mesh%Lfault)/   &
-          (pb%sigma(pb%ot%ic)*pb%b(pb%ot%ic)/pb%dc(pb%ot%ic))
-      else
-        write(6,*) 'K/Kc = ',(PI*pb%smu/pb%mesh%W)/   &
-          (pb%sigma(pb%ot%ic)*(pb%b(pb%ot%ic)-pb%a(pb%ot%ic))/pb%dc(pb%ot%ic))
-        write(6,*) 'K/Kb = ',(PI*pb%smu/pb%mesh%W)/   &
-          (pb%sigma(pb%ot%ic)*pb%b(pb%ot%ic)/pb%dc(pb%ot%ic))
-      endif
-    end if
-
-! YD:  should we out put 2D mesh K?
-
-    write(6,*)
-    write(6,*) '    it,  dt (secs), time (yrs), vmax (m/s), sigma(MPa)'
-=======
   double precision :: K
-  
+
   write(6,*) 'Values at selected point of the fault:'
   K = pb%mesh%Lfault
-  if (pb%mesh%dim == 1) then   
+  if (pb%mesh%dim == 1) then
     if (pb%kernel%k2f%finite == 0) K = pb%mesh%W
   endif
   K = PI*pb%smu/K
-  if (pb%mesh%dim < 2) then   
+  if (pb%mesh%dim < 2) then
     write(6,*) 'K/Kc = ',K/(pb%sigma(pb%ot%ic)*(pb%b(pb%ot%ic)-pb%a(pb%ot%ic))/pb%dc(pb%ot%ic))
     write(6,*) 'K/Kb = ',K/(pb%sigma(pb%ot%ic)*pb%b(pb%ot%ic)/pb%dc(pb%ot%ic))
   end if
   write(6,*)
   write(6,*) '    it,  dt (secs), time (yrs), v_max (m/s), sigma_max (MPa)'
->>>>>>> d589f8b7
 
 end subroutine screen_init
 
@@ -78,23 +54,9 @@
   pb%ot%ivmax = maxloc(pb%v,1)
   sigma_max = maxval(pb%sigma)
 
-<<<<<<< HEAD
   if (is_MPI_parallel()) then
-    !Finding the global max
-    vtempglob=0d0
-    do i=1,pb%mesh%nn
-     if ( pb%v(i) > vtempglob) then
-       vtempglob = pb%v(i)
-       pb%ot%ivmax = i
-     end if
-    end do
     call max_allproc(pb%v(pb%ot%ivmax),pb%vmaxglob)
-    call max_allproc(pb%sigma(pb%ot%ivmax),pb%sigma_vmaxglob)
-=======
-  if (is_MPI_parallel()) then 
-    call max_allproc(pb%v(pb%ot%ivmax),pb%vmaxglob) 
     call max_allproc(sigma_max,sigma_max_glob)
->>>>>>> d589f8b7
     if (is_mpi_master()) write(6,'(i7,x,4(e11.3,x),i5)') pb%it, pb%dt_did, pb%time/YEAR,&
                               pb%vmaxglob, sigma_max_glob/1.0D6
   else
@@ -667,25 +629,15 @@
 ! Collect global fault nodes to master processor for outputs
   subroutine pb_global(pb)
 
-<<<<<<< HEAD
-  use fault_stress, only: nnLocal_perproc,nnoffset_glob_perproc
-  use problem_class
-=======
-  use mesh, only: nnLocal_perproc,nnoffset_glob_perproc 
-  use problem_class 
->>>>>>> d589f8b7
+  use mesh, only: nnLocal_perproc,nnoffset_glob_perproc
+  use problem_class
   use my_mpi, only: my_mpi_rank, gather_allvdouble_root
 
   type(problem_type), intent(inout) :: pb
   integer :: nnLocal,nnGlobal
 
-<<<<<<< HEAD
-  nLocal=nnLocal_perproc(my_mpi_rank())
-  nnGlobal=sum(nnLocal_perproc)
-=======
   nnLocal= pb%mesh%nn
   nnGlobal= pb%mesh%nnglob
->>>>>>> d589f8b7
 
   if (.not.allocated(pb%v_glob)) then
 
@@ -712,41 +664,22 @@
   pb%v_max_glob=0
   pb%t_vmax=0
 
-<<<<<<< HEAD
-  call gather_allvdouble_root(pb%v,nLocal,pb%v_glob,nnLocal_perproc, &
-                           nnoffset_glob_perproc,nnGlobal)
-  call gather_allvdouble_root(pb%dv_dt,nLocal,pb%dv_dt_glob,nnLocal_perproc, &
-                           nnoffset_glob_perproc,nnGlobal)
-  call gather_allvdouble_root(pb%theta,nLocal,pb%theta_glob,nnLocal_perproc, &
-                           nnoffset_glob_perproc,nnGlobal)
-  call gather_allvdouble_root(pb%dtheta_dt,nLocal,pb%dtheta_dt_glob,nnLocal_perproc, &
-                           nnoffset_glob_perproc,nnGlobal)
-  call gather_allvdouble_root(pb%tau,nLocal,pb%tau_glob,nnLocal_perproc, &
-                           nnoffset_glob_perproc,nnGlobal)
-  call gather_allvdouble_root(pb%dtau_dt,nLocal,pb%dtau_dt_glob,nnLocal_perproc, &
-                           nnoffset_glob_perproc,nnGlobal)
-  call gather_allvdouble_root(pb%slip,nLocal,pb%slip_glob,nnLocal_perproc, &
-                           nnoffset_glob_perproc,nnGlobal)
-  call gather_allvdouble_root(pb%sigma,nLocal,pb%sigma_glob,nnLocal_perproc, &
-                           nnoffset_glob_perproc,nnGlobal)
-=======
-  call gather_allvdouble_root(pb%v,nnLocal,pb%v_glob,nnLocal_perproc, & 
-                           nnoffset_glob_perproc,nnGlobal)  
-  call gather_allvdouble_root(pb%dv_dt,nnLocal,pb%dv_dt_glob,nnLocal_perproc, & 
-                           nnoffset_glob_perproc,nnGlobal)
-  call gather_allvdouble_root(pb%theta,nnLocal,pb%theta_glob,nnLocal_perproc, & 
-                           nnoffset_glob_perproc,nnGlobal)
-  call gather_allvdouble_root(pb%dtheta_dt,nnLocal,pb%dtheta_dt_glob,nnLocal_perproc, & 
-                           nnoffset_glob_perproc,nnGlobal)   
-  call gather_allvdouble_root(pb%tau,nnLocal,pb%tau_glob,nnLocal_perproc, & 
-                           nnoffset_glob_perproc,nnGlobal)
-  call gather_allvdouble_root(pb%dtau_dt,nnLocal,pb%dtau_dt_glob,nnLocal_perproc, & 
-                           nnoffset_glob_perproc,nnGlobal)
-  call gather_allvdouble_root(pb%slip,nnLocal,pb%slip_glob,nnLocal_perproc, & 
-                           nnoffset_glob_perproc,nnGlobal)
-  call gather_allvdouble_root(pb%sigma,nnLocal,pb%sigma_glob,nnLocal_perproc, & 
-                           nnoffset_glob_perproc,nnGlobal)         
->>>>>>> d589f8b7
+  call gather_allvdouble_root(pb%v,nnLocal,pb%v_glob,nnLocal_perproc, &
+                           nnoffset_glob_perproc,nnGlobal)
+  call gather_allvdouble_root(pb%dv_dt,nnLocal,pb%dv_dt_glob,nnLocal_perproc, &
+                           nnoffset_glob_perproc,nnGlobal)
+  call gather_allvdouble_root(pb%theta,nnLocal,pb%theta_glob,nnLocal_perproc, &
+                           nnoffset_glob_perproc,nnGlobal)
+  call gather_allvdouble_root(pb%dtheta_dt,nnLocal,pb%dtheta_dt_glob,nnLocal_perproc, &
+                           nnoffset_glob_perproc,nnGlobal)
+  call gather_allvdouble_root(pb%tau,nnLocal,pb%tau_glob,nnLocal_perproc, &
+                           nnoffset_glob_perproc,nnGlobal)
+  call gather_allvdouble_root(pb%dtau_dt,nnLocal,pb%dtau_dt_glob,nnLocal_perproc, &
+                           nnoffset_glob_perproc,nnGlobal)
+  call gather_allvdouble_root(pb%slip,nnLocal,pb%slip_glob,nnLocal_perproc, &
+                           nnoffset_glob_perproc,nnGlobal)
+  call gather_allvdouble_root(pb%sigma,nnLocal,pb%sigma_glob,nnLocal_perproc, &
+                           nnoffset_glob_perproc,nnGlobal)
 
   end subroutine pb_global
 !=====================================================================
