--- conflicted
+++ resolved
@@ -59,16 +59,11 @@
 
   read(15,*) pb%itheta_law
   read(15,*) pb%i_rns_law
-<<<<<<< HEAD
   read(15,*) pb%kernel%i_sigma_cpl ! SEISMIC: this value is overridden later on?
   !read(15,*) pb%neqs ! Replace this with feature flags
   read(15,*) pb%features%stress_coupling, pb%features%cohesion ! SEISMIC
   pb%neqs = 2 + pb%features%stress_coupling + pb%features%cohesion
-=======
-  read(15,*) i_sigma_cpl
-  pb%kernel%has_sigma_coupling = (i_sigma_cpl==1)
-  read(15,*) pb%neqs 
->>>>>>> d589f8b7
+  pb%kernel%has_sigma_coupling = (i_sigma_cpl == 1)
 
 !JPA neqs should not be setup explicitly by the user
 !    It should be inferred from the type of problem:
