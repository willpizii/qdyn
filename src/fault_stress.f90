--- conflicted
+++ resolved
@@ -48,18 +48,9 @@
 
 
 ! For MPI parallel
-<<<<<<< HEAD
-  integer, allocatable, save :: nnLocalfft_perproc(:),nnoffset_perproc(:),&
-                                nnLocal_perproc(:),nnoffset_glob_perproc(:),nwLocal_perproc(:),&
-                                nwoffset_glob_perproc(:)
-
-  public :: init_kernel, compute_stress, kernel_type, nnLocalfft_perproc,nnoffset_perproc,&
-            nnLocal_perproc,nnoffset_glob_perproc,nwLocal_perproc,nwoffset_glob_perproc
-=======
   integer, allocatable, save :: nnLocalfft_perproc(:),nnoffset_perproc(:)
-  
+
   public :: init_kernel, compute_stress, kernel_type
->>>>>>> d589f8b7
 
 contains
 ! K is stiffness, different in sign with convention in Dieterich (1992)
@@ -85,15 +76,9 @@
   select case (k%kind)
     case(1); call init_kernel_1D(k%k1,mu,m%Lfault)
     case(2); call init_kernel_2D(k%k2f,mu,m)
-<<<<<<< HEAD
-    case(3); call init_kernel_3D(k%k3,lambda,mu,m,k%i_sigma_cpl==1) ! 3D no fft
-    case(4); call init_kernel_3D_fft(k%k3f,lambda,mu,m,k%i_sigma_cpl==1) ! 3D with FFT along-strike
-    case(5); call init_kernel_3D_fft2d(k%k3f2,lambda,mu,m) ! 3D with 2DFFT
-=======
     case(3); call init_kernel_3D(k%k3,lambda,mu,m,k%has_sigma_coupling) ! 3D no fft
     case(4); call init_kernel_3D_fft(k%k3f,lambda,mu,m,k%has_sigma_coupling) ! 3D with FFT along-strike
-    case(5); call init_kernel_3D_fft2d(k%k3f2,lambda,mu,m) ! 3D with 2DFFT 
->>>>>>> d589f8b7
+    case(5); call init_kernel_3D_fft2d(k%k3f2,lambda,mu,m) ! 3D with 2DFFT
   end select
 
   write(6,*) 'Kernel intialized'
@@ -153,35 +138,19 @@
       kk(2*i+1) = 2d0*PI/m%Lfault*dble(i)
     enddo
     kk(2:2:m%nn) = kk(1:2:m%nn-1)
-<<<<<<< HEAD
-    kk(2) = PI*m%nn/m%Lfault ! Nyquist
+    kk(2) = PI*dble(m%nn)/m%Lfault ! Nyquist
 
    ! To mimic the width W of the fault in the dimension normal to the 2D plane,
    ! we introduce a "2.5D" approximation: we replace k by sqrt(k^2 + (2*pi/W)^2)
-    kk = sqrt( kk*kk + (2*PI/m%W)**2 )
-
-=======
-    kk(2) = PI*dble(m%nn)/m%Lfault ! Nyquist
-    
-   ! To mimic the width W of the fault in the dimension normal to the 2D plane, 
-   ! we introduce a "2.5D" approximation: we replace k by sqrt(k^2 + (2*pi/W)^2) 
-    kk = sqrt( kk*kk + (2d0*PI/m%W)**2 ) 
-   
->>>>>>> d589f8b7
+    kk = sqrt( kk*kk + (2d0*PI/m%W)**2 )
+
    ! Compute kernel for homogeneous medium
     k%kernel = 0.5d0*mu*kk
 
    ! Compute kernel for damaged medium
    ! TO DO : define D and H as inputs, then uncomment the lines below
    ! if (D>0 .and. H>0) k%kernel = k%kernel * (1-D) * cotanh( H*kk + arctanh(1-D) )
-<<<<<<< HEAD
-
-   ! factor 2/N from the inverse FFT convention
-    k%kernel = k%kernel *2.d0/m%nn
-
-=======
-   
->>>>>>> d589f8b7
+
  !- Read coefficient I(n) from pre-calculated file.
   elseif (k%finite == 1) then
     write(6,*) 'Reading kernel ',SRC_PATH,'/kernel_I.tab'
@@ -202,7 +171,7 @@
 
  ! factor 2/N from the inverse FFT convention
   k%kernel = k%kernel *2.d0/dble(k%nnfft)
-    
+
   return
 
 100 stop 'Kernel file src/kernel_I.tab is too short. Use src/TabKernelFiniteFlt.m to create a longer one.'
@@ -226,7 +195,7 @@
 
   double precision :: tau,sigma_n, y_src, z_src, dip_src, dw_src, y_obs, z_obs,dip_obs
   double precision, allocatable :: tmp(:), tmp_n(:)   ! for FFT
-  integer :: i, j, ii, jj, n, nn, IRET, iproc, NPROCS  
+  integer :: i, j, ii, jj, n, nn, IRET, iproc, NPROCS
 
   if (is_mpi_master()) then
     write(6,*) 'Generating 3D kernel...'
@@ -235,29 +204,8 @@
 
   k%nx = m%nx
   k%nxfft = 2*m%nx ! fft convolution requires twice longer array
-<<<<<<< HEAD
-
-  if (is_MPI_parallel()) then
-    write(6,*) 'MY_RANK:', my_mpi_rank()
-    k%nwLocal = m%nw
-    k%nnLocal=nnoffset_glob_perproc(my_mpi_rank())
-    k%nwGlobal=sum(nwLocal_perproc)
-    k%nnGlobal=k%nwGlobal*k%nx
-
-  else
-    k%nwGlobal = m%nw
-    k%nnGlobal=k%nwGlobal*k%nx
-    k%nwLocal = k%nwGlobal
-    k%nnLocal=0
-  endif
-
-  write(6,*) 'nwGlobal:',k%nwGlobal
-  write(6,*) 'nwLocal:',k%nwLocal
-  write(6,*) 'nnLocal:',k%nnLocal
-=======
   k%nwLocal = m%nw
   k%nwGlobal= m%nwglob
->>>>>>> d589f8b7
   k%nnLocalfft  = k%nwLocal*k%nxfft
   k%nnGlobalfft = k%nwGlobal*k%nxfft
 
@@ -557,13 +505,8 @@
   use my_mpi, only : is_MPI_parallel, gather_allvdouble
 
   type(kernel_3D_fft), intent(inout)  :: k3f
-<<<<<<< HEAD
-  double precision , intent(inout) :: tau(:), sigma_n(:) !PG: Collect tau and sigma_n in all processor.
+  double precision , intent(out) :: tau(:), sigma_n(:)
   double precision , intent(in) :: v(:)
-=======
-  double precision , intent(out) :: tau(:), sigma_n(:)
-  double precision , intent(in) :: v(:) 
->>>>>>> d589f8b7
   double precision :: vzk(k3f%nwGlobal,k3f%nxfft), tmpzk(k3f%nwLocal,k3f%nxfft)
   double precision :: tmpx(k3f%nxfft)
   integer :: n,k
