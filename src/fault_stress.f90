!Calculate stress etc.

module fault_stress

  use fftsg, only : OouraFFT_type

  implicit none
  private

  type kernel_2D_fft
    double precision, dimension(:), allocatable :: kernel
    integer :: nnfft, finite
    type (OouraFFT_type) :: m_fft
  end type kernel_2D_fft

  type kernel_3D
    double precision, dimension(:,:), allocatable :: kernel, kernel_n
    integer :: nw, nx, nwLocal, nwGlobal, nnLocal, nnGlobal
  end type kernel_3D

  type fault_coord
!    double precision, dimension(:,:,:), allocatable :: xyzlocal,xyzglobal
    double precision, dimension(:), allocatable :: xlocarray,ylocarray,zlocarray
    double precision, dimension(:), allocatable :: xglobarray,yglobarray,zglobarray
  end type fault_coord

  type kernel_3D_fft
    integer :: nxfft, nw, nx, nwLocal, nwGlobal, nnLocalfft, nnGlobalfft, nnLocal, nnGlobal
    double precision, dimension(:,:,:), allocatable :: kernel, kernel_n
    type (OouraFFT_type) :: m_fft
    type (fault_coord) :: fault
  end type kernel_3D_fft

  type kernel_3D_fft2d
    integer :: nwfft, nxfft, nw, nx
    double precision, dimension(:,:), allocatable :: kernel
    type (OouraFFT_type) :: m_fft
  end type kernel_3D_fft2d

  type kernel_type
    integer :: kind = 0
    integer :: i_sigma_cpl = 0
    double precision :: k1
    type (kernel_2D_fft), pointer :: k2f
    type (kernel_3D), pointer :: k3
    type (kernel_3D_fft), pointer :: k3f
    type (kernel_3D_fft2d), pointer :: k3f2
  end type kernel_type


! For MPI_parallel
  integer, allocatable, save :: nnLocalfft_perproc(:),nnoffset_perproc(:),&
                                nnLocal_perproc(:),nnoffset_glob_perproc(:),nwLocal_perproc(:),&
                                nwoffset_glob_perproc(:)


  public :: init_kernel, compute_stress, kernel_type, nnLocalfft_perproc,nnoffset_perproc,&
            nnLocal_perproc,nnoffset_glob_perproc,nwLocal_perproc,nwoffset_glob_perproc

contains
! K is stiffness, different in sign with convention in Dieterich (1992)
! compute shear stress rate from elastic interactions
!   tau = - K*slip
!   dtau_dt = - K*slip_velocity
!
! To account for steady plate velocity, the input velocity must be v-vpl:
!   tau = - K*( slip - Vpl*t )
!   dtau_dt = - K*( v - Vpl )

!=============================================================
subroutine init_kernel(lambda,mu,m,k)

  use mesh, only : mesh_type

  double precision, intent(in) :: lambda,mu
  type(mesh_type), intent(in) :: m
  type(kernel_type), intent(inout) :: k

  write(6,*) 'Intializing kernel: ...'

  select case (k%kind)
    case(1); call init_kernel_1D(k%k1,mu,m%Lfault)
    case(2); call init_kernel_2D(k%k2f,mu,m)
    case(3); call init_kernel_3D(k%k3,lambda,mu,m,k%i_sigma_cpl==1) ! 3D no fft
    case(4); call init_kernel_3D_fft(k%k3f,lambda,mu,m,k%i_sigma_cpl==1) ! 3D with FFT along-strike
    case(5); call init_kernel_3D_fft2d(k%k3f2,lambda,mu,m) ! 3D with 2DFFT
  end select

  write(6,*) 'Kernel intialized'

end subroutine init_kernel

!----------------------------------------------------------------------
subroutine init_kernel_1D(k,mu,L)

  double precision, intent(out) :: k
  double precision, intent(in) :: mu,L

  write(6,*) 'Single degree-of-freedom spring-block system'
  k = mu/L

end subroutine init_kernel_1D


!----------------------------------------------------------------------
subroutine init_kernel_2D(k,mu,m)

  use mesh, only : mesh_type
<<<<<<< HEAD
  use constants, only : PI, KERNEL_FILE
=======
  use constants, only : PI, SRC_PATH
>>>>>>> db24cf47

  type(kernel_2d_fft), intent(inout) :: k
  type(mesh_type), intent(in) :: m
  double precision, intent(in) :: mu

  double precision, allocatable :: kk(:)
  double precision :: tau_co
  integer :: i

  k%nnfft = (k%finite+1)*m%nn
  allocate (k%kernel(k%nnfft))

  write(6,*) 'FFT applied'

  if (k%finite == 0) then

   ! Kernel for a 1D in a 2D homogeneous elastic medium,
   ! assuming antiplane deformation (slip in the direction off the 2D plane)
   !   kernel(k) = 1/2*mu*|k|
   ! where
   !   mu = shear modulus
   !   k = wavenumber
   !
   ! Kernel for 1D fault surrounded by a damaged zone of uniform thickness and compliance
   ! derived from equations 47-49 of Ampuero et al (2002, http://onlinelibrary.wiley.com/doi/10.1029/2001JB000452/full)
   ! by setting s=0 (low frequency limit = static)
   !   kernel(k) = 1/2*mu*(1-D)*|k| * cotanh[ H*|k| + arctanh(1-D) ]
   ! where
   !   H = half-thickness of the fault damage zone
   !   D = damage level = 1 - (damaged shear modulus) / (intact shear modulus)

   ! Define wavenumber
    allocate( kk(k%nnfft) )
   !kk(1:2:m%nn-1) = 2d0*PI/m%Lfault*(/ i, i=0:m%nn/2-1 /)
    do i=0,m%nn/2-1
      kk(2*i+1) = 2d0*PI/m%Lfault*i
    enddo
    kk(2:2:m%nn) = kk(1:2:m%nn-1)
    kk(2) = PI*m%nn/m%Lfault ! Nyquist

   ! To mimic the width W of the fault in the dimension normal to the 2D plane,
   ! we introduce a "2.5D" approximation: we replace k by sqrt(k^2 + (2*pi/W)^2)
    kk = sqrt( kk*kk + (2*PI/m%W)**2 )

   ! Compute kernel for homogeneous medium
    k%kernel = 0.5d0*mu*kk

   ! Compute kernel for damaged medium
   ! TO DO : define D and H as inputs, then uncomment the lines below
   ! if (D>0 .and. H>0) k%kernel = k%kernel * (1-D) * cotanh( H*kk + arctanh(1-D) )

   ! factor 2/N from the inverse FFT convention
    k%kernel = k%kernel *2.d0/m%nn

 !- Read coefficient I(n) from pre-calculated file.
  elseif (k%finite == 1) then
    open(57,file=SRC_PATH//'/kernel_I.tab')
    do i=1,k%nnfft/2-1
      read(57,*,end=100) k%kernel(2*i+1)
    enddo
    read(57,*,end=100) k%kernel(2) ! Nyquist
    close(57)
    ! The factor 2/N comes from the inverse FFT convention
    tau_co = PI*mu / (2d0*m%Lfault) *2.d0/k%nnfft
    k%kernel(1) = 0d0
    k%kernel(2) = tau_co*dble(k%nnfft/2)*k%kernel(2)
    do i = 1,k%nnfft/2-1
      k%kernel(2*i+1) = tau_co*dble(i)*k%kernel(2*i+1)
      k%kernel(2*i+2) = k%kernel(2*i+1)
    enddo
  end if

  return

100 stop 'Kernel file src/kernel_I.tab is too short. Use src/TabKernelFiniteFlt.m to create a longer one.'

end subroutine init_kernel_2D

!----------------------------------------------------------------------
subroutine init_kernel_3D_fft(k,lambda,mu,m,sigma_coupling)

  use mesh, only : mesh_type
  use okada, only : compute_kernel
  use fftsg, only : my_rdft
  use utils, only : save_vector3
  use constants, only : MPI_parallel, FAULT_TYPE
  use my_mpi, only : MY_RANK

  type(kernel_3d_fft), intent(inout) :: k
  double precision, intent(in) :: lambda,mu
  type(mesh_type), intent(in) :: m
  logical, intent(in) :: sigma_coupling

  double precision :: tau,sigma_n, y_src, z_src, dip_src, dw_src, y_obs, z_obs,dip_obs
  double precision, allocatable :: tmp(:), tmp_n(:)   ! for FFT
  integer :: i, j, ii, jj, n, nn, IRET

  if (MY_RANK==0) then
    write(6,*) 'Generating 3D kernel...'
    write(6,*) 'OouraFFT applied along-strike'
  endif

  k%nx = m%nx
  k%nxfft = 2*m%nx ! fft convolution requires twice longer array

  ! TO_DO_MPI :
  if (MPI_parallel) then
    k%nwLocal = m%nw

    write(6,*) 'MY_RANK:',MY_RANK
    k%nnLocal=nnoffset_glob_perproc(MY_RANK)
    k%nwGlobal=sum(nwLocal_perproc)
    k%nnGlobal=k%nwGlobal*k%nx

  else
    k%nwGlobal = m%nw
    k%nnGlobal=k%nwGlobal*k%nx
    k%nwLocal = k%nwGlobal
    k%nnLocal=0
  endif

    write(6,*) 'nwGlobal:',k%nwGlobal
    write(6,*) 'nwLocal:',k%nwLocal
    write(6,*) 'nnLocal:',k%nnLocal
  k%nnLocalfft  = k%nwLocal*k%nxfft
  k%nnGlobalfft = k%nwGlobal*k%nxfft

  allocate(k%kernel(k%nwLocal,k%nwGlobal,k%nxfft))
  allocate(tmp(k%nxfft))
  if (sigma_coupling) allocate(k%kernel_n(k%nwLocal,k%nwGlobal,k%nxfft))
  allocate(tmp_n(k%nxfft))
  ! assumes faster index runs along-strike
  do n=1,k%nwGlobal
    if (MPI_parallel) then
     nn = (n-1)*m%nx+1
     y_src = m%yglob(nn)
     z_src = m%zglob(nn)
     dip_src = m%dipglob(nn)
     dw_src = m%dwglob(n)
    else
     nn = (n-1)*m%nx+1
     y_src = m%y(nn)
     z_src = m%z(nn)
     dip_src = m%dip(nn)
     dw_src = m%dw(n)
    endif
    do j=1,k%nwLocal
!PG: taking the nodes corresponding to each processor.
      jj = (j-1)*m%nx+1
      y_obs = m%y(jj)
      z_obs = m%z(jj)
      dip_obs = m%dip(jj)
      do i=-m%nx+1,m%nx
        call compute_kernel(lambda,mu, &
                i*m%dx, y_src, z_src, dip_src, m%dx, dw_src,   &
                0d0, y_obs, z_obs, dip_obs, &
                IRET,tau,sigma_n,FAULT_TYPE)
        ii = i+1
        ! wrap up the negative relative-x-positions in the second half of the
        ! array to comply with conventions of fft convolution
        if (i<0) ii = ii + k%nxfft
        tmp(ii) = tau
        tmp_n(ii) = sigma_n
      enddo
      call my_rdft(1,tmp,k%m_fft)
      k%kernel(j,n,:) = tmp / dble(m%nx)
      if (sigma_coupling) then
        call my_rdft(1,tmp_n,k%m_fft)
        k%kernel_n(j,n,:) = tmp_n / dble(m%nx)
      endif
    enddo
  enddo

!  if (MPI_parallel) then
!
!    call synchronize_all()
!    call save_vector3(k%kernel,MY_RANK,'fault_kernl_glob',k%nwLocal,k%nwGlobal,k%nxfft)
!    call synchronize_all()
!
!  endif

end subroutine init_kernel_3D_fft

! -----------------------------------------------

subroutine init_kernel_3D_fft2d(k,lambda,mu,m)

  use mesh, only : mesh_type
  use fftsg, only : my_rdft2

  type(kernel_3d_fft2d), intent(inout) :: k
  double precision, intent(in) :: lambda, mu
  type(mesh_type), intent(in) :: m

  double precision, allocatable, dimension(:,:) :: Kij
  double precision :: Im, Ip, Jm, Jp, ImJp, ImJm, IpJp, IpJm, T1, T2, T3, T4, koef
  double precision, parameter :: PI = 3.14159265358979d0
  integer :: i, j

  write(6,*) 'Generating 3D kernel...'
  write(6,*) 'Ooura FFT2 applied for fault plane'
  k%nw = m%nw
  k%nx = m%nx
  k%nwfft = 2 * m%nw ! fft convolution requires twice longer array
  k%nxfft = 2 * m%nx
  allocate(k%kernel(k%nxfft,k%nwfft))
  allocate(Kij(k%nxfft,k%nwfft))
  write(6,*) 'Allocated for FFT2 Dimensions of ', k%nxfft, ' x ', k%nwfft

  koef = 2.0d0 * (lambda + mu) / (lambda + 2.0d0*mu)

  ! Construct the static kernel (modified from F. Gallovic code); note that slip
  ! is assumed to be in the along-strike direction.
  ! We mirror the kernel along-strike and along-dip for 2D convolution
  do i = 1,k%nxfft
    if (i <= m%nx) then
      Im = (dble(i-1) - 0.5d0) * m%dx
      Ip = (dble(i-1) + 0.5d0) * m%dx
    else
      Im = (dble(m%nx*2 - i + 1) - .5d0) * m%dx
      Ip = (dble(m%nx*2 - i + 1) + .5d0) * m%dx
    endif
    do j = 1,k%nwfft
      if (j <= m%nw) then
        Jm = (dble(j-1) - .5d0) * m%dw(1)
        Jp = (dble(j-1) + .5d0) * m%dw(1)
      else
        Jm = (dble(m%nw*2 - j + 1) - .5d0) * m%dw(1)
        Jp = (dble(m%nw*2 - j + 1) + .5d0) * m%dw(1)
      endif
      ImJp = sqrt(Im**2 + Jp**2)
      ImJm = sqrt(Im**2 + Jm**2)
      IpJp = sqrt(Ip**2 + Jp**2)
      IpJm = sqrt(Ip**2 + Jm**2)
      T1 = (Jp/ImJp - Jm/ImJm) / Im
      T2 = (Jp/IpJp - Jm/IpJm) / Ip
      T3 = (Ip/IpJm - Im/ImJm) / Jm
      T4 = (Ip/IpJp - Im/ImJp) / Jp
      Kij(i,j) = mu/(4.d0*PI) * ( koef*(T1 - T2) + T3 - T4 )
    enddo
  enddo

  ! Perform 2D FFT on kernel and pre-normalize
  call my_rdft2(1, Kij, k%m_fft)
  k%kernel = Kij * 2.0d0 / dble(k%nwfft * k%nxfft)

  deallocate(Kij)

end subroutine init_kernel_3D_fft2d

!----------------------------------------------------------------------
subroutine init_kernel_3D(k,lambda,mu,m,sigma_coupling)

  use mesh, only : mesh_type
  use okada, only : compute_kernel
  use constants, only : FAULT_TYPE, MPI_parallel

  type(kernel_3d), intent(inout) :: k
  double precision, intent(in) :: lambda,mu
  type(mesh_type), intent(in) :: m
  logical, intent(in) :: sigma_coupling

  double precision :: tau, sigma_n
  integer :: i, j, IRET

    write(6,*) 'Generating 3D kernel...'
    write(6,*) 'NO FFT applied'
    !kernel(i,j): response at i of source at j
    !because dx = constant, only need to calculate i at first column


  if (.not. MPI_parallel) then
    allocate (k%kernel(m%nw,m%nn))
    if (sigma_coupling) allocate (k%kernel_n(m%nw,m%nn))
    do i = 1,m%nw
      do j = 1,m%nn
        call compute_kernel(lambda,mu,m%x(j),m%y(j),m%z(j),  &
               m%dip(j),m%dx,m%dw((j-1)/m%nx+1),   &
               m%x(1+(i-1)*m%nx),m%y(1+(i-1)*m%nx),   &
               m%z(1+(i-1)*m%nx),m%dip(1+(i-1)*m%nx),IRET,tau,sigma_n,FAULT_TYPE)
        if (IRET == 0) then
          k%kernel(i,j) = tau
          if (sigma_coupling) k%kernel_n(i,j) = sigma_n
        else
          write(6,*) '!!WARNING!! : Kernel Singular, set value to 0,(i,j)',i,j
          k%kernel(i,j) = 0d0
          if (sigma_coupling) k%kernel_n(i,j) = 0d0
        end if
      end do
    end do
    do j = 1,m%nn
      write(99,*) k%kernel(1,j)
      if (sigma_coupling) write(99,*) k%kernel_n(1,j)
    end do
  else
!MPI version.
! In progress.
!    k%nwLocal=m%nw
!    k%nx = m%nx
!    k%nwGlobal=sum(nwLocal_perproc)
!    k%nnGlobal=k%nwGlobal*k%nx
!
!    allocate (k%kernel(k%nwLocal,k%nnGlobal))
!    if (sigma_coupling) allocate (k%kernel_n(k%nwLocal,k%nnGlobal))
!
!    do i = 1,k%nwLocal
!        nn = ()
!      do j = 1,k%nnGlobal
!        call compute_kernel(lambda,mu,m%xglob(j),m%yglob(j),m%zglob(j),  &
!               m%dipglob(j),m%dx,m%dw((j-1)/m%nx+1),   &
 !              m%x(1+(i-1)*m%nx),m%y(1+(i-1)*m%nx),   &
 !              m%z(1+(i-1)*m%nx),m%dip(1+(i-1)*m%nx),IRET,tau,sigma_n,FAULT_TYPE)
 !       if (IRET == 0) then
 !         k%kernel(i,j) = tau
 !         if (sigma_coupling) k%kernel_n(i,j) = sigma_n
 !       else
 !         write(6,*) '!!WARNING!! : Kernel Singular, set value to 0,(i,j)',i,j
 !         k%kernel(i,j) = 0d0
 !         if (sigma_coupling) k%kernel_n(i,j) = 0d0
 !       end if
 !     end do
 !   end do
!
  endif

end subroutine init_kernel_3D

!=========================================================
subroutine compute_stress(tau,sigma_n,K,v)

  type(kernel_type), intent(inout)  :: K
  double precision , intent(out) :: tau(:), sigma_n(:)
  double precision , intent(in) :: v(:)

  ! depends on dimension (0D, 1D or 2D fault)
  select case (K%kind)
    case(1); call compute_stress_1d(tau,K%k1,v)
    case(2); call compute_stress_2d(tau,K%k2f,v)
    case(3)
      ! if (not using MPI) then
      call compute_stress_3d(tau,sigma_n,K%k3,v)
      ! else
      !  gather the global v from the pieces in all processors
      !  call MPI_gatherall(..., v, vGlobal ...)
      !  call compute_stress_3d(tau,sigma_n,K%k3,vGlobal)
      ! endif
    case(4); call compute_stress_3d_fft(tau,sigma_n,K%k3f,v)
    case(5); call compute_stress_3d_fft2d(tau,K%k3f2,v)
  end select

end subroutine compute_stress

!--------------------------------------------------------
subroutine compute_stress_1d(tau,k1,v)

  double precision , intent(out) :: tau(1)
  double precision , intent(in) :: k1,v(1)

  tau =  - k1*v

end subroutine compute_stress_1d

!--------------------------------------------------------
subroutine compute_stress_2d(tau,k2f,v)

  use fftsg, only : my_rdft

  type(kernel_2d_fft), intent(inout)  :: k2f
  double precision , intent(out) :: tau(:)
  double precision , intent(in) :: v(:)

  double precision :: tmp(k2f%nnfft)
  integer :: nn

  nn = size(v)
  tmp( 1 : nn ) = v
  tmp( nn+1 : k2f%nnfft ) = 0d0
  call my_rdft(1,tmp,k2f%m_fft)
  tmp = - k2f%kernel * tmp
  call my_rdft(-1,tmp,k2f%m_fft)
  tau = tmp(1:nn)

end subroutine compute_stress_2d

!--------------------------------------------------------
! MPI partitioning: each processor gets a range of along-strike positions

subroutine compute_stress_3d(tau,sigma_n,k3,v)

  type(kernel_3D), intent(in)  :: k3
  double precision, intent(inout) :: tau(:), sigma_n(:)
  double precision, intent(in) :: v(:)

  integer :: nnLocal,nnGlobal,nw,nxLocal,nxGlobal,k,iw,ix,j,jw,jx,idx,jj,ix0_proc
  double precision :: tsum

  nnLocal = size(tau)
  nw = size(k3%kernel,1)
  nxLocal = nnLocal/nw

  nnGlobal = size(v)
  nxGlobal = nnGlobal/nw

  ix0_proc = 0 ! TO DO in MPI version: first horizontal index minus 1 in this processor

  !$OMP PARALLEL PRIVATE(iw,ix,tsum,idx,jw,jx,jj,j,k)
  !$OMP DO SCHEDULE(STATIC)
   do k=1,nnLocal
     iw = (k-1)/nxLocal +1
     ix = k-(iw-1)*nxLocal + ix0_proc
       j = 0
       tsum = 0.0d0
       do jw=1,nw
         do jx=1,nxGlobal
           j = j+1
           idx = abs(jx-ix)  ! note: abs(x) assumes some symmetries in the kernel
           jj = (jw-1)*nxGlobal + idx + 1
           tsum = tsum - k3%kernel(iw,jj) * v(j)
           !NOTE: it could be more efficient to store kernel in (jj,iw) form
         end do
       end do
     tau(k) = tsum
   end do
  !$OMP END DO
  !$OMP END PARALLEL


  if (allocated(k3%kernel_n)) then

  !$OMP PARALLEL PRIVATE(iw,ix,tsum,idx,jw,jx,jj,j,k)
  !$OMP DO SCHEDULE(STATIC)
   do k=1,nnLocal
     iw = (k-1)/nxLocal +1
     ix = k-(iw-1)*nxLocal + ix0_proc
       j = 0
       tsum = 0.0d0
       do jw=1,nw
         do jx=1,nxGlobal
           j = j+1
           idx = abs(jx-ix)  ! note: abs(x) assumes some symmetries in the kernel
           jj = (jw-1)*nxGlobal + idx + 1
           tsum = tsum - k3%kernel_n(iw,jj) * v(j)
         end do
       end do
       sigma_n(k) = tsum
   end do
  !$OMP END DO
  !$OMP END PARALLEL

  end if

end subroutine compute_stress_3d

!--------------------------------------------------------
! version with FFT along-strike
! Assumes kernel has been FFT'd during initialization
! Assumes storage with along-strike index running faster than along-dip
! Note: to avoid periodic wrap-around, fft convolution requires twice longer arrays,
!       zero-padding (pre-processing) and chop-in-half (post-processing)
!
! MPI partitioning: each processor gets a range of depths

subroutine compute_stress_3d_fft(tau,sigma_n,k3f,v)

  use fftsg, only : my_rdft
  use utils, only : save_vector
<<<<<<< HEAD
  use constants, only : MPI_parallel
=======
  use constants, only : MPI_parallel 
  use my_mpi
>>>>>>> db24cf47

  type(kernel_3D_fft), intent(inout)  :: k3f
  double precision , intent(inout) :: tau(:), sigma_n(:) !PG: Collect tau and sigma_n in all processor.
  double precision , intent(in) :: v(:)
  double precision :: vzk(k3f%nwGlobal,k3f%nxfft), tmpzk(k3f%nwLocal,k3f%nxfft)
  double precision :: tmpx(k3f%nxfft)
  integer :: n,k
  integer :: iglobal,ilocal,iwlocal,iwglobal,ixlocal,ixglobal
  double precision :: tmpzkarray(k3f%nnLocalfft),vzkarray(k3f%nnGlobalfft)

!  if (MPI_parallel) then
!    vzkarray(:)=0d0
!  endif

!tmpx needs to be private to avoid superposition with the other threads.
!$OMP PARALLEL PRIVATE(tmpx)

!-- load velocity and apply FFT along strike

!$OMP DO SCHEDULE(STATIC)
  do n = 1,k3f%nwLocal
    tmpx( 1 : k3f%nx ) = v( (n-1)*k3f%nx+1 : n*k3f%nx )
    tmpx( k3f%nx+1 : k3f%nxfft ) = 0d0  ! convolution requires zero-padding
    call my_rdft(1,tmpx,k3f%m_fft)
    tmpzk(n,:) = tmpx
  enddo
!$OMP END DO

  if (MPI_parallel) then
!$OMP SINGLE
  !  gather the global vzk from the pieces in all processors
  !  call MPI_gatherall(..., tmpzk, vzk ...)
  !   vzk is the global of tmpzk
  !   allocate(tmpzkarray(k3f%nnLocalfft))
  !   allocate(vzkarray(k3f%nnGlobalfft))
!Local
    ilocal=0
    do iwlocal=1,k3f%nwLocal
      do ixlocal=1,k3f%nxfft
            ilocal=ilocal+1
         tmpzkarray(ilocal)  = tmpzk(iwlocal,ixlocal)
      enddo
    enddo

!!$OMP& DO SCHEDULE(STATIC) REDUCTION(+:ilocal)
!    iwxlocal=0
!    do iwx=1,k3f%nwLocal*k3f%nxfft
!            iwxlocal=iwxlocal+1
!         tmpzkarray(ilocal)  = tmpzk(iwlocal,ixlocal)
!      enddo
!    enddo
!!$OMP END DO

!!  !$OMP SINGLE
<<<<<<< HEAD
    call gather_allvdouble(tmpzkarray,k3f%nnLocalfft,vzkarray,nnLocalfft_perproc, &
                     nnoffset_perproc,k3f%nnGlobalfft,NPROCS)
=======
    call gather_allvdouble(tmpzkarray,k3f%nnLocalfft,vzkarray,nnLocalfft_perproc, & 
                     nnoffset_perproc,k3f%nnGlobalfft)
>>>>>>> db24cf47
!!  !$OMP END SINGLE


!!Global
!!$OMP DO SCHEDULE(STATIC) REDUCTION(+:iglobal)
    iglobal=0
    do iwglobal=1,k3f%nwGlobal
      do ixglobal=1,k3f%nxfft
            iglobal=iglobal+1
         vzk(iwglobal,ixglobal)=vzkarray(iglobal)
      enddo
    enddo
!!$OMP END DO

!$OMP END SINGLE
  else
!$OMP SINGLE
     vzk = tmpzk
!$OMP END SINGLE
  endif

  !-- compute shear stress

  ! convolution in Fourier domain is a product of complex numbers:
  ! K*V = (ReK + i*ImK)*(ReV+i*ImV)
  !     = ReK*ReV - ImK*ImV  + i*( ReK*ImV + ImK*ReV )
  !
  !$OMP SINGLE
  ! wavenumber = 0, real
  tmpzk(:,1) = matmul( k3f%kernel(:,:,1), vzk(:,1) )
  ! wavenumber = Nyquist, real
  tmpzk(:,2) = matmul( k3f%kernel(:,:,2), vzk(:,2) )
  !$OMP END SINGLE

  ! higher wavenumbers, complex
  !$OMP DO SCHEDULE(STATIC)
  do k = 3,k3f%nxfft-1,2
    ! real part = ReK*ReV - ImK*ImV
    tmpzk(:,k)   = matmul( k3f%kernel(:,:,k), vzk(:,k) )  &
                 - matmul( k3f%kernel(:,:,k+1), vzk(:,k+1) )
    ! imaginary part = ReK*ImV + ImK*ReV
    tmpzk(:,k+1) = matmul( k3f%kernel(:,:,k), vzk(:,k+1) )&
                 + matmul( k3f%kernel(:,:,k+1), vzk(:,k) )
  enddo
  !$OMP END DO

  !$OMP DO SCHEDULE(STATIC)
  do n = 1,k3f%nwLocal
    tmpx = - tmpzk(n,:)
    call my_rdft(-1,tmpx,k3f%m_fft)
    tau( (n-1)*k3f%nx+1 : n*k3f%nx ) = tmpx(1:k3f%nx) ! take only first half of array
  enddo
  !$OMP END DO

!-- compute normal stress

  if (allocated(k3f%kernel_n)) then
  ! Same steps as for shear stress

    !$OMP SINGLE
    tmpzk(:,1) = matmul( k3f%kernel_n(:,:,1), vzk(:,1) )
    tmpzk(:,2) = matmul( k3f%kernel_n(:,:,2), vzk(:,2) )
    !$OMP END SINGLE
    !$OMP DO SCHEDULE(STATIC)
    do k = 3,k3f%nxfft-1,2
      tmpzk(:,k)   = matmul( k3f%kernel_n(:,:,k), vzk(:,k) )  &
                   - matmul( k3f%kernel_n(:,:,k+1), vzk(:,k+1) )
      tmpzk(:,k+1) = matmul( k3f%kernel_n(:,:,k), vzk(:,k+1) )  &
                   + matmul( k3f%kernel_n(:,:,k+1), vzk(:,k) )
    enddo
    !$OMP END DO

    !$OMP DO SCHEDULE(STATIC)
    do n = 1,k3f%nwLocal
      tmpx = - tmpzk(n,:)
      call my_rdft(-1,tmpx,k3f%m_fft)
      sigma_n( (n-1)*k3f%nx+1 : n*k3f%nx ) = tmpx(1:k3f%nx)
    enddo
    !$OMP END DO

  endif

!$OMP END PARALLEL

end subroutine compute_stress_3d_fft

! ---------------------------------------------------------------------------
! Version to perform the 2D-convolution using 2D-FFTs of the velocity on the
! fault plane and a pre-computed 2D-FFT of an elastic kernel in an infinite medium.
! The kernel assumes slip is in the along-strike direction.

subroutine compute_stress_3d_fft2d(tau, k, v)

  use fftsg, only : my_rdft2

  double precision, intent(out) :: tau(:)
  type(kernel_3d_fft2d), intent(inout) :: k
  double precision, intent(in) :: v(:)

  double precision :: tmpx(k%nxfft, k%nwfft), tmpz(k%nxfft, k%nwfft)
  integer :: nw, nx, nwfft, nxfft, nw2, nw21

  ! Retrieve dimensions and half indices
  nw = k%nw
  nx = k%nx
  nwfft = k%nwfft
  nxfft = k%nxfft
  nw2 = nwfft / 2 + 1
  nw21 = nw2 + 1

  ! Store the velocity and zero-pad (faster index along-strike)
  tmpx = 0.0d0
  tmpx(1:nx,1:nw) = reshape(v, (/ nx, nw /))

  ! Compute the 2D-FFT on the velocity
  call my_rdft2(1, tmpx, k%m_fft)
  tmpz = tmpx

  ! Pointwise multiply with the FFT'd kernel
  ! Complex multiplication: do real parts first
  tmpx(1:2,1)   = k%kernel(1:2,1)   * tmpz(1:2,1)
  tmpx(1:2,nw2) = k%kernel(1:2,nw2) * tmpz(1:2,nw2)
  ! Now do higher wavenumbers
  tmpx(3::2,:) = k%kernel(3::2,:) * tmpz(3::2,:) &
               - k%kernel(4::2,:) * tmpz(4::2,:)
  tmpx(4::2,:) = k%kernel(3::2,:) * tmpz(4::2,:) &
               + k%kernel(4::2,:) * tmpz(3::2,:)
  tmpx(1,2:nw) = k%kernel(1,2:nw) * tmpz(1,2:nw) &
               - k%kernel(2,2:nw) * tmpz(2,2:nw)
  tmpx(2,2:nw) = k%kernel(1,2:nw) * tmpz(2,2:nw) &
               + k%kernel(2,2:nw) * tmpz(1,2:nw)
  ! Upper right is switched: first row is imaginary, second row is real
  tmpx(2,nw21:) = k%kernel(2,nw21:) * tmpz(2,nw21:) &
                - k%kernel(1,nw21:) * tmpz(1,nw21:)
  tmpx(1,nw21:) = k%kernel(2,nw21:) * tmpz(1,nw21:) &
                + k%kernel(1,nw21:) * tmpz(2,nw21:)

  ! Compute inverse 2D-FFT on complex product
  call my_rdft2(-1, tmpx, k%m_fft)

  ! Extract only the valid part
  tau = reshape(tmpx(1:nx,1:nw), (/ nx*nw /))

end subroutine compute_stress_3d_fft2d

end module fault_stress<|MERGE_RESOLUTION|>--- conflicted
+++ resolved
@@ -106,11 +106,7 @@
 subroutine init_kernel_2D(k,mu,m)
 
   use mesh, only : mesh_type
-<<<<<<< HEAD
-  use constants, only : PI, KERNEL_FILE
-=======
   use constants, only : PI, SRC_PATH
->>>>>>> db24cf47
 
   type(kernel_2d_fft), intent(inout) :: k
   type(mesh_type), intent(in) :: m
@@ -577,12 +573,8 @@
 
   use fftsg, only : my_rdft
   use utils, only : save_vector
-<<<<<<< HEAD
   use constants, only : MPI_parallel
-=======
-  use constants, only : MPI_parallel 
   use my_mpi
->>>>>>> db24cf47
 
   type(kernel_3D_fft), intent(inout)  :: k3f
   double precision , intent(inout) :: tau(:), sigma_n(:) !PG: Collect tau and sigma_n in all processor.
@@ -637,13 +629,8 @@
 !!$OMP END DO
 
 !!  !$OMP SINGLE
-<<<<<<< HEAD
     call gather_allvdouble(tmpzkarray,k3f%nnLocalfft,vzkarray,nnLocalfft_perproc, &
-                     nnoffset_perproc,k3f%nnGlobalfft,NPROCS)
-=======
-    call gather_allvdouble(tmpzkarray,k3f%nnLocalfft,vzkarray,nnLocalfft_perproc, & 
                      nnoffset_perproc,k3f%nnGlobalfft)
->>>>>>> db24cf47
 !!  !$OMP END SINGLE
 
 
