!Module for derivs
! SEISMIC reference:
! [VdE] Van den Ende et al. (subm.), Tectonophysics

module derivs_all

  use problem_class
  implicit none

  type(problem_type), pointer :: odepb

  private

  public :: derivs, derivs_lsoda, derivs_rk45, jac_lsoda
  public :: odepb


contains


!====================Subroutine derivs===========================
!-------Compute theta, vslip and time deriv for one time step----
!-------Call rdft in compute_stress : real DFT-------------------
!----------------------------------------------------------------

subroutine derivs(time,yt,dydt,pb)

  use fault_stress, only : compute_stress
  use friction, only : dtheta_dt, dmu_dv_dtheta, friction_mu
  use friction_cns, only : compute_velocity, CNS_derivs
  use diffusion_solver, only : update_PT, calc_dP_dt

  type(problem_type), intent(inout) :: pb
  double precision, intent(in) :: time, yt(pb%neqs*pb%mesh%nn)
  double precision, intent(out) :: dydt(pb%neqs*pb%mesh%nn)

  double precision, dimension(pb%mesh%nn) :: theta, theta2, sigma, tau, v
  double precision, dimension(pb%mesh%nn) :: dsigma_dt, dtau_dt, dth_dt, dth2_dt
  double precision, dimension(pb%mesh%nn) :: dmu_dv, dmu_dtheta
  double precision, dimension(pb%mesh%nn) :: dP_dt, dtau_dP
  double precision, dimension(pb%mesh%nn) :: dummy1, dummy2
  double precision :: dtau_per, dt

  integer :: ind_stress_coupling, ind_localisation

  ! SEISMIC: initialise vectors to zero. If unitialised, each compiler
  ! may produce different results depending on its conventions
<<<<<<< HEAD
=======
  tau = 0d0
>>>>>>> 46ba6757
  dP_dt = 0d0
  dtau_dP = 0d0
  dummy1 = 0d0
  dummy2 = 1d0

  ! storage conventions:
  !
  ! theta = yt(1::pb%neqs)
  ! v = yt(2::pb%neqs)
  ! sigma = yt(ind_stress_coupling::pb%neqs)
  !
  ! dtheta/dt = dydt(1::pb%neqs)
  ! dv/dt = dydt(2::pb%neqs)
  ! dsigma/dt = dydt(ind_stress_coupling::pb%neqs)

  ! SEISMIC: define the indices of yt and dydt based on which
  ! features are requested (defined in input file)
  ind_stress_coupling = 2 + pb%features%stress_coupling
  ind_localisation = ind_stress_coupling + pb%features%localisation

  ! SEISMIC: start unpacking values of yt and dydt
  ! Note that the values of tau, sigma, etc. are only set if they're being
  ! used. They just serve as dummy variables otherwise
  theta = yt(1::pb%neqs)
  theta2 = 0d0

  if (pb%features%stress_coupling == 1) then
    sigma = yt(ind_stress_coupling::pb%neqs)
    dsigma_dt = dydt(ind_stress_coupling::pb%neqs)
    ! SEISMIC NOTE: when thermal pressurisation is considered, dsigma_dt
    ! should be updated with dP/dt. Or not??
  else
    sigma = pb%sigma
  endif

  ! SEISMIC: when thermal pressurisation is requested, update P and T,
  ! then calculate effective stress sigma_e = sigma - P
  if (pb%features%tp == 1) then
    ! Time step
    dt = time - pb%t_prev
    if (pb%i_rns_law == 3) then
      ! SEISMIC: CNS model uses porosity
      call update_PT(pb%tau*pb%V/(2*pb%tp%w), pb%dtheta_dt, pb%theta, dt, pb)
    else
      ! SEISMIC: replace porosity for dummies when using RSF
      call update_PT(pb%tau*pb%V/(2*pb%tp%w), dummy1, dummy2, dt, pb)
    endif
    sigma = sigma - pb%tp%P
  endif

  ! SEISMIC: when localisation is requested, keep track of the porosity in the
  ! bulk zone (separate from the localised shear band)
  if (pb%features%localisation == 1) then
    theta2 = yt(ind_localisation::pb%neqs)
  endif

  if (pb%i_rns_law == 3) then
    ! SEISMIC: the CNS model is solved for stress, not for velocity, so we
    ! compute the velocity and use that to compute dtau_dt, which is stored
    ! in dydt(2::pb%neqs). tau is stored as yt(2::pb%neqs). The system of
    ! ordinary differential equations is then solved in the same way as with
    ! the rate-and-state formulation. See [VdE], Section 3.2

    tau = yt(2::pb%neqs)

    ! The subroutine below calculates the slip velocity, time-derivatives of
    ! the porosity (theta), and partial derivatives required for radiation
    ! damping. These operations are combined into one subroutine for efficiency
    call CNS_derivs(v, dth_dt, dth2_dt, dmu_dv, dmu_dtheta, dtau_dP, tau, sigma, theta, theta2, pb)
  else
    ! SEISMIC: for the classical rate-and-state model formulation, the slip
    ! velocity is stored in yt(2::pb%neqs), and tau is not used (set to zero)
    v = yt(2::pb%neqs)

    if (pb%features%tp == 1) then
      tau = friction_mu(v, theta, pb)*sigma
    endif

    ! SEISMIC: calculate time-derivative of state variable (theta)
    call dtheta_dt(v,tau,sigma,theta,theta2,dth_dt,dth2_dt,pb)
  endif

  ! compute shear stress rate from elastic interactions, for 0D, 1D & 2D
  ! SEISMIC: note the use of v instead of yt(2::pb%neqs)
  call compute_stress(dtau_dt,dsigma_dt,pb%kernel,v-pb%v_star)

  !YD we may want to modify this part later to be able to
  !impose more complicated loading/pertubation
  !functions involved: problem_class/problem_type; input/read_main
  !                    initialize/init_field;  derivs_all/derivs
  ! periodic loading
  dtau_per = pb%Omper * pb%Aper * cos(pb%Omper*time)

  ! SEISMIC: start repacking values of dydt

  ! state evolution law, dtheta/dt = f(v,theta)
  ! SEISMIC: in the CNS formulation, theta is the gouge porosity
  dydt(1::pb%neqs) = dth_dt

  ! SEISMIC: pack normal stress changes if requested
  if (pb%features%stress_coupling == 1) then
    dydt(ind_stress_coupling::pb%neqs) = dsigma_dt
  endif

  ! SEISMIC: if localisation is requested, pack porosity change of bulk
  if (pb%features%localisation == 1) then
    dydt(ind_localisation::pb%neqs) = dth2_dt
  endif

  ! SEISMIC: calculate dP/dt for the thermal pressurisation model. Note that
  ! P and T are updated outside of this solver routine, using a the spectral
  ! approach of Noda & Lapusta (2010)
  if (pb%features%tp == 1) then
    if (pb%i_rns_law == 3) then
      ! SEISMIC: CNS model uses porosity
      call calc_dP_dt(tau*v/(2*pb%tp%w), dth_dt, theta, dP_dt, pb)
    else
      ! SEISMIC: replace porosity for dummies when using RSF
      call calc_dP_dt(tau*v/(2*pb%tp%w), dummy1, dummy2, dP_dt, pb)
    endif
  endif

  ! SEISMIC: calculate radiation damping. For rate-and-state, dmu_dv and
  ! dmu_dtheta contain the partial derivatives of friction to V and theta,
  ! respectively. For the CNS model, these variables contain the partials of
  ! velocity to shear stress (dV/dtau) and velocity to porosity (dV/dtheta),
  ! respectively. For compatibility, the names of these variables are not
  ! changed.
  ! An additional component is added When thermal pressurisation is requested,
  ! to include the change in pressure (and effective normal stress). This
  ! component is initiated as zero, but updated when TP is requested

  if (pb%i_rns_law == 3) then
    ! SEISMIC: the total dtau_dt results from the slip deficit and
    ! periodic loading, which is stored in dydt(2::pb%neqs)
    ! Damping is included from rewriting the following expression:
    ! dtau/dt = k(Vlp - Vs) - eta*(dV/dtau * dtau/dt + dV/dtheta * dtheta/dt)
    ! Rearrangement gives:
    ! dtau/dt = ( k[Vlp - Vs] - eta*dV/dtheta * dtheta/dt)/(1 + eta*dV/dtau)
    ! See [VdE], Section 3.2
    dydt(2::pb%neqs) = (dtau_dt + dtau_per - pb%zimpedance* &
    (dmu_dtheta*dth_dt + dtau_dP*dP_dt)) /(1 + pb%zimpedance*dmu_dv)
  else
    ! SEISMIC: the rate-and-state formulation computes the the time-derivative
    ! of velocity, rather than stress, so the partial derivatives of friction
    ! to velocity and theta are required
    call dmu_dv_dtheta(dmu_dv,dmu_dtheta,v,tau,sigma,theta,theta2,pb)

    ! For thermal pressurisation, the partial derivative of tau to P is -mu
    dtau_dP = -tau/sigma

    ! Time derivative of the elastic equilibrium equation
    !  dtau_load/dt + dtau_elastostatic/dt -impedance*dv/dt = sigma*( dmu/dv*dv/dt + dmu/dtheta*dtheta/dt )
    ! Rearranged in the following form:
    !  dv/dt = ( dtau_load/dt + dtau_elastostatic/dt - sigma*dmu/dtheta*dtheta/dt )/( sigma*dmu/dv + impedance )

    dydt(2::pb%neqs) = ( dtau_per + dtau_dt - sigma*dmu_dtheta*dth_dt - dtau_dP*dP_dt ) &
                     / ( sigma*dmu_dv + pb%zimpedance )
   endif

end subroutine derivs

!--------------------------------------------------------------------------------------
! SEISMIC: the subroutine derivs_lsoda is a wrapper that interfaces between derivs
! and the LSODA solver routine
!--------------------------------------------------------------------------------------
subroutine derivs_lsoda(neq, time, yt, dydt)
  ! NOTE: neq = pb%neq * pb%mesh%nn
  integer :: neq, i
  double precision :: time
  double precision :: yt(neq)
  double precision :: dydt(neq)

  call derivs(time,yt,dydt,odepb)

end subroutine derivs_lsoda

!--------------------------------------------------------------------------------------
! SEISMIC: jacobian for lsoda (TODO)
!--------------------------------------------------------------------------------------
subroutine jac_lsoda(neq, time, yt, ml, mu, pd, nrpd)
integer :: neq, ml, mu, nrpd
double precision :: time, yt(neq), pd(nrpd,neq)

end subroutine jac_lsoda

!--------------------------------------------------------------------------------------
! SEISMIC: the subroutine derivs_rk45 is a wrapper that interfaces between derivs
! and the Runge-Kutta-Fehlberg solver routine
!--------------------------------------------------------------------------------------
subroutine derivs_rk45(time, yt, dydt)
  double precision :: time
  double precision :: yt(*)
  double precision :: dydt(*)

  call derivs(time,yt,dydt,odepb)

end subroutine derivs_rk45

end module derivs_all<|MERGE_RESOLUTION|>--- conflicted
+++ resolved
@@ -45,10 +45,7 @@
 
   ! SEISMIC: initialise vectors to zero. If unitialised, each compiler
   ! may produce different results depending on its conventions
-<<<<<<< HEAD
-=======
   tau = 0d0
->>>>>>> 46ba6757
   dP_dt = 0d0
   dtau_dP = 0d0
   dummy1 = 0d0
