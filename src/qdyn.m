% QDYN		Quasi-dynamic earthquake cycles on a fault embedded in a
%		homogeneous, linear, isotropic elastic medium.
%               This is a Matlab wrapper for the Fortran code qdyn.f90
%		Features:
% 		+ rate-and-state friction coefficient
%   			Mu(V,Theta) = Muss + a*ln(V/Vss) + b*ln(Theta/Thetass)
%           	  or with transitions between velocity-weakening and strengthening
%		  via cut-off velocities:
%   			Mu = Muss - a*ln(1+V1/V) + b*ln(1+Theta*Dc/V2)
%	  	+ evolution equations for the state variable: ageing law
%   			dTheta/dT = 1-V*Theta/Dc
%		  or slip law
%   			dTheta/dT = -V*Theta/Dc * log(V*Theta/Dc)
%                 or ageing law in the self-accelerating approximation:
%   			dTheta/dT = -V*Theta/Dc
%		+ spatially non-uniform friction parameters a, b, Dc, v1, v2
%		  and initial conditions v(0), theta(0), sigma(0)
%		+ quasistatic stress balance with radiation damping, no inertia, no elastodynamics
%		+ geometries: spring-block, straight linear fault in a 1D elastic medium,
%		  or 2D fault surface with depth-dependent dip angle in a 3D elastic half-space
%		+ boundary/loading conditions
%			. (in 2D) slip can be spatially periodic along-strike
%			  and the fault is loaded by steady displacement at a distance W from the fault
%			  (crustal plane model, mimics a finite seismogenic depth W)
%		  	. or (in 2D and 3D) the fault area governed by rate-and-state friction has a
%			  finite size and is loaded by steady sliding on the rest of the fault
%
% SYNTAX	[pars,ot,ox] = qdyn(mode,[parsin],['Property',Value,...])
%
% INPUTS 	mode	'set'	gives the default parameter structure (pars),
%				overrides by fields present in structure parsin
%				or by Property/Value pairs
%			'write' writes qdyn input file only
%			'run'	sets parameters and runs a simulation
%			'read' 	reads parameters and outputs from a previous simulation
%		parsin	parameter structure to override the default parameters
%		'Prop' 	property to be set, a fieldname of the parameter structure
%		Value   of the above property, overrides default and parsin
%
%		The parameters that can be set through 'parsin' or 'Prop/Value' pairs are listed below.
%		Their default values can be obtained by running:
%			pars = qdyn('set')
%
%		Parameters defining the geometry of the problem and loading:
%		MESHDIM	dimension of the problem:
%			0 = spring-block system
%			1 = 1D fault in a 2D elastic medium
%			2 = 2D fault in a 3D medium
%		MU 	shear modulus (Pa)
%		LAM 	elastic modulus LAMBDA for 3D simulations (Pa)
%		VS 	shear wave velocity (m/s). If VS=0 radiation damping is turned off
%		L 	fault length if MESHDIM=1
%		    	stiffness is MU/L if MESHDIM=0
%		FINITE	boundary conditions if MESHDIM=1
%			0 = fault is infinitely long but slip is spatially periodic with period L,
%			    loaded by steady displacement at distance W from the fault
%			1 = fault is infinitely long but only a segment of length L has
%			    rate-and-state friction, the rest has steady slip. If you get the
<<<<<<< HEAD
%			    error message ???finite kernel is too small???, create a larger kernel file
=======
%			    error message "finite kernel is too small", create a larger kernel file 
>>>>>>> d589f8b7
%			    using the function TabKernelFiniteFlt.m, update the file name in
%			    subroutine init_kernel_2D of src/fault_stress.f90, and recompile
%		W  	distance between displacement loading and fault if MESHDIM=1 and FINITE=0
%		DIP_W	dipping angle (degree). If depthdependent, values must be given
%			from deeper to shallower depth.
%		Z_CORNER fault bottom depth (m, negative down)
%		SIGMA_CPL  normal stress coupling (only for dipping faults)
%			0 = disable
%			1 = enable
%		APER 	amplitude of additional time-dependent oscillatory shear stress loading (Pa)
%		TPER 	period of oscillatory loading (s)
%
%		Rate-and-state friction parameters:
%		A  	amplitude of direct effect
%		B  	amplitude of evolution effect
%		DC 	characteristic slip distance (m)
%		MU_SS	reference steady-state friction coefficient
%		V_SS	reference steady-state slip velocity (m/s)
%		TH_SS	reference steady-state state (default: TH_SS=DC/V_SS)
%		RNS_LAW	type of rate-and-state friction law:
%			0 = original
%			1 = with cutt-off velocities
%		V1 	cut-off velocity of direct effect (m/s)
%		V2 	cut-off velocity of evolution effect (m/s), controls the transition
%			from weakening to strengtherning when a<b. V2 should be <= V1
%		CO	Cohesion (Pa)
%
%		THETA_LAW type of evolution law for the state variable:
%			0 = ageing in the "no-healing" approximation
%			1 = ageing law
%			2 = slip law
%
%		Initial conditions:
%		SIGMA = effective normal stress (Pa)
%		V_0 = initial slip velocity (m/s)
%		TH_0 = initial state (m/s)
%
%		Discretization and accuracy parameters:
%		N	number of fault elements if MESHDIM=1
%		NX	number of fault elements along-strike in 3D
%		NW 	number of fault elements along-dip in 3D
%		DW 	along-dip length (m) of each element along-dip, from deeper to shallower
%		TMAX 	total simulation time (s)
%		NSTOP 	stopping criterion:
%			0 = stop at t=TMAX
%			1 = stop end of slip localization phase
%			2 = stop at first slip rate peak
%			3 = stop at v > TMAX
%		DTTRY 	first trial timestep (s)
%		DTMAX	maximum timestep (0=unrestricted)
%		ACC	solver accuracy
%
%		Output control parameters:
%		OX_SEQ 	type of snapshot outputs
%			0 = all snapshots in a single output file (fort.19)
%			1 = one output file per snapshot (fort.1001, ...)
%		NXOUT 	spatial interval (in number of elements) for snapshot outputs
%		NTOUT 	temporal interval (number of time steps) for snapshot outputs
%		OX_DYN	output specific snapshots of dynamic events defined by thresholds
%			on peak slip velocity DYN_TH_ON and DYN_TH_OFF (see below)
%			0 = disable
%			1 = enable outputs for event #i:
%				event start: fort.19998+3i
%				event end: fort.19999+3i
%				rupture time: fort.20000+3i
%		NXOUT_DYN spatial interval (in number of elements) for dynamic snapshot outputs
% 		DYN_TH_ON peak slip rate threshold defining the beginning of a dynamic event
%		DYN_TH_OFF peak slip rate threshold defining the end of a dynamic event
%		IC 	index of selected element for time series output (ot)
%		IOT 	Indices of elements for additional time series outputs.
%			Set IOT(i) = 1 to enable time series outputs at the i-th element.
%			By default IOT(i)=-0 and this output is not done.
%               	Each element has a separate output file named fort.xxxxx
%			where xxxxx is an index (different than i) that starts at 10001
%			and is incremented by 1 for each selected element. For instance if
%			IOT=[0 0 1 1], the output of elements i=3 and i=4 are in files
%			fort.10001 and fort.10002, respectively.
%		IASP	Flags for elements. This is for convenient identification purposes only,
%			it does not affect computation and outputs.
%
%		Parameters for integration with SPECFEM3D dynamic code:
%		DYN_FLAG integration with dynamic code
%			0 = disable
%			1 = enable: stop QDYN at the DYN_SKIP+1-th dynamic event
%			    with seismic moment > DYN_M
%		DYN_M	target seismic moment of a dynamic event
%		DYN_SKIP number of dynamic events to skip (warm up cycles)
%
%		Other parameters:
%		EXEC_PATH path to the Fortran qdyn executable.
%     The default path is the directory containing qdyn.m
%   NPROCS number of processors for parallel MPI runs
%     The default value is 1 (serial run)
%
% OUTPUTS 	pars	structure containing the parameters listed above, and:
%			X,Y,Z = fault coordinates
%		ot	structure containing time series outputs
%			ot.t	output times
%			ot.locl	localization length (distance between stressing rate maxima)
%			ot.cl	crack length (distance between slip rate maxima)
%			ot.p	seismic potency
%			ot.pdot	seismic potency rate
%			-- outputs at the fault location with maximum slip rate:
%			ot.xm	location of maximum slip rate point
%			ot.v	maximum slip rate
%			ot.th	state variable theta
%			ot.om 	(slip rate)*theta/dc
%			ot.tau	stress
%			ot.d	slip
%			-- outputs at selected fault node with index pars.ic
%			ot.vc	slip rate
%			ot.thc	state variable theta
%			ot.omc 	slip_rate*theta/dc
%			ot.tauc	shear stress
%			ot.dc	slip
%		ox	structure containing snapshot outputs
%			ox.x	fault coordinates (for 2D)
%			ox.t 	output times
%			ox.v	slip rate
%			ox.th	state variable
%			ox.vd	slip acceleration
%			ox.dtau shear stress relative to initial value
%			ox.dtaud shear stress rate
%			ox.d 	slip
%			ox.sigma effective normal stress
%
% EXAMPLE	A run with initial velocity slightly above the default steady state:
%			p = qdyn('set');
%			[p,ot,ox] = qdyn('run','V_0',1.01*p.V_SS);
%			semilogy(ot.t,ot.v)
%
% AUTHOR	Jean-Paul Ampuero	ampuero@gps.caltech.edu
% MODIFIED by Yingdi LUO        luoyd@gps.caltech.edu
% Last Mod 11/11/2014

function [pars,ot,ox] = qdyn(mode,varargin)

% NOTE ON VARIABLE NAMING CONVENTIONS
%	lower_case 	= local variables
%	UPPER_CASE 	= variables that will be wrapped into output structure 'pars'

%-- useful units
day = 60*60*24;
month = 30*day;
year = 365*day;

%--------- DEFAULT PARAMETERS ------------------------------------

NPROCS = 1; % Default serial, no-MPI.

MESHDIM=1;
NEQS=2;
NAME ='';	% title for the simulation

scriptName = mfilename('fullpath');
EXEC_PATH = fileparts(scriptName);	% default is same directory as qdyn.m

%-- medium
L= 2e3; 	% fault length (L scales the stiffness for the spring-block case)
FINITE=0;	% along strike bcs: 1=fixed-length asperity surrounded by steady creep, 0=periodic
W= 50e3;   	% out-of-plane dimension (ignored in spring-block)
MU = 30e9;	% shear modulus
LAM = 30e9;
VS = 3000; 	% shear wave velocity (if VS=0: turn off radiation damping)
V_TH= 1e-5; % threshold velocity for seismic events;

%-- numerical settings
N=1024/2; 	% number of grid cells
NX=100/2;
NW=10;
DW=1e3;
DIP_W=30.0;

Z_CORNER=-50e3;
IC=1;         %output ot coordinate
TMAX = 6*month;  % total simulation time
NSTOP = 0;	% stop at (0) tmax, (1) end of localization or (2) max slip rate
DTTRY = 1e2;   % first trial timestep
DTMAX = 0;	% maximum timestep (0=unrestricted)
ACC = 1e-7;     % solver accuracy
NXOUT = 8;	% space stride (cells) for snapshot outputs
NXOUT_DYN = 1;	% space stride (cells) for dynamic snapshot outputs
NTOUT = 100; 	% time stride (iterations) for snapshot outputs
OX_SEQ = 0; 	% = 1 ; enable sequential ox output , from fort.1000 ...
OX_DYN = 0; % = 1 ; enable sequential snapshot of dynamic events
IOT = 0;    % = 1 to output ot of indicated nodes
IASP = 0;   % =1 indicating that it is an asperity
%-- friction
A = 0.9e-2;
B = 1e-2;
DC = 4e-4;
MU_SS = 0.6;
V_SS = 1e-9;
TH_SS = DC/V_SS;
THETA_LAW = 1;
RNS_LAW = 0;
SIGMA_CPL = 0;
CO = 0;
%-- initial conditions
SIGMA=1e8;
V_0=V_SS ;
TH_0=TH_SS;
V1=0.01;
V2=1e-7;
BRANCH='.false.';
STRIKE=0;
XC=0; % For branching fault, Junction location.
YC=0; %

%-- periodic loading
APER = 0;
TPER = 1*year;

% dynamic intergrating parameters
DYN_FLAG = 0;
DYN_M = 1.e18; % M0= 10^(1.5Mw+9) [M0=1.e18 => Mw=6.0; M0=1.e21 => Mw=8.0]
DYN_SKIP = 0;
DYN_TH_ON = 1e-3;
DYN_TH_OFF = 1e-4;

%--------- INITIALIZE -------------------------------------

pathstr = fileparts(mfilename('fullpath'));

% Override with inputs
Parse_Inputs(varargin{:});

X = [];
% fault mesh
switch MESHDIM
  case 0
    X = [];
  case 1
    X = (-N/2+0.5:N/2-0.5) *L/N;
    Y = ones(NX)*W;
    Z = zeros(NX);
    DIP = zeros(NX);
  case 2
    % set x, y, z, dip of first row
    cd = cos(DIP_W(1)/180.*pi);
    sd = sin(DIP_W(1)/180.*pi);
    X = 0. + (0.5+(0:NX-1))*L/NX;
    Y(1:NX) = 0.+0.5*DW(1)*cd;
    Z(1:NX) = Z_CORNER+0.5*DW(1)*sd;
    DIP(1:NX) = DIP_W(1);

    % set x, y, z, dip of row 2 to nw
    for i = 2:NW
      cd0 = cd;
      sd0 = sd;
      cd = cos(DIP_W(i)/180.*pi);
      sd = sin(DIP_W(i)/180.*pi);
      j0 = (i-1)*NX;
      X(j0+1:j0+NX) = X(1:NX);
      Y(j0+1:j0+NX) = Y(j0) + 0.5*DW(i-1)*cd0 + 0.5*DW(i)*cd;
      Z(j0+1:j0+NX) = Z(j0) + 0.5*DW(i-1)*sd0 + 0.5*DW(i)*sd;
      DIP(j0+1:j0+NX) = DIP_W(i);
    end
  otherwise
    error('MESHDIM must be 0, 1 or 2');
end

TH_SS = DC./V_SS;

% wrap UPPER CASE variables in parameter structure fields with the same name
fpars = who;
for k= find( strcmp(fpars,upper(fpars)) )' ,
  pars.(fpars{k}) = eval(fpars{k}) ;
end


switch mode

 case 'set',
   ot=[];
   ox=[];
   return % pars = qdyn('set',...)  --> do not compute, exit here

 case 'read',
   pars = read_qdyn_in(NAME);
   pars.NAME = NAME;
   [pars.N,pars.FINITE] = read_qdyn_h(NAME);
   [ot,ox]= read_qdyn_out(NAME);

 case {'run', 'write'},

<<<<<<< HEAD
%     % recompile if qdyn.h must change
%     [n,finite] = read_qdyn_h(fullfile(pathstr,'qdyn'));
%     if (N~=n | FINITE~=finite )
%       write_qdyn_h(N,FINITE,pathstr);
%       cmd = ['cd ' pathstr '; make qdyn'];
%       system(cmd);
%     end

    % make vectors if constants
   DW(1:NW) =DW;
=======
  % make vectors if constants
   DW(1:NW) =DW;  
>>>>>>> d589f8b7
   DIP_W(1:NW) =DIP_W;
   A(1:N)   =A;
   B(1:N)   =B;
   DC(1:N)  =DC;
   V_0(1:N) =V_0;
   TH_0(1:N)=TH_0;
   V1(1:N) =V1;
   V2(1:N) =V2;
   SIGMA(1:N) =SIGMA;
   MU_SS(1:N)=MU_SS;
   V_SS(1:N)=V_SS;
   IOT(1:N)=IOT;
   IASP(1:N)=IASP;
   CO(1:N)=CO;

    % For branching faults.
   if strcmp(BRANCH,'.true.')
     fid=fopen('qdyn_branch.in','w');
     r=sqrt(X.^2+Y.^2);
     X=r.*cosd(STRIKE)+XC;
     Y=r.*sind(STRIKE)+YC;

     fprintf(fid,'%d\n',N);
     fprintf(fid,'%15.6f\n',DIP_W(1));
     fprintf(fid,'%20.6f %20.6f\n',LAM,MU);
     fprintf(fid,'%.15g %.15g %.15g %.15g %.15g %.15g %.15g %.15g %.15g %.15g %.15g %.15g %.15g %.15g\n',...
      [X(:),Y(:),Z(:),SIGMA(:),V_0(:),TH_0(:),A(:),B(:),DC(:),V1(:),V2(:),MU_SS(:),V_SS(:),CO(:)]');
     fclose(fid);
        ot = 0;
        ox = 0;
     return;
   end
  %% Station
  if MESHDIM==2
   fids=fopen('stations.dat','w');
   nsta=1; % For now one station but later will be extended to more stations
   fprintf(fids,'%d\n',nsta);
   fprintf(fids,'%.15g %.15g %.15g\n',X(IC),Y(IC),Z(IC));
   fclose(fids);
  end
    % export qdyn.in
  if NPROCS>1 % MPI parallel 
   % Defining nwLocal
   nwLocal(1:NPROCS)=floor(NW/NPROCS);
   % In case NW/NPROCS is not integer. Leaving the rest to the last processor
   nwLocal(NPROCS) = mod(NW,NPROCS) + nwLocal(NPROCS);
   nnLocal = 0;
<<<<<<< HEAD
   for iproc=0:NPROCS-1
    iprocstr = num2str(sprintf('%06i',iproc));
    filename = ['qdyn' iprocstr '.in'];
    disp('export qdyn.in, filename:');
    disp(filename);
=======
   for iproc=0:NPROCS-1  
    filename = ['qdyn' sprintf('%06i',iproc) '.in'];
>>>>>>> d589f8b7
    fid=fopen(filename,'w');
    fprintf(fid,'%u     meshdim\n' , MESHDIM);
    if SIGMA_CPL == 1
      NEQS = 3;
    end
    if MESHDIM == 2
      DWnnlocal=[];DIP_Wnnlocal=[];
      fprintf(1, 'MESHDIM = %d\n', MESHDIM);
      fprintf(fid,'%u %u     NX, NW\n' , NX, nwLocal(iproc+1));
      fprintf(fid,'%.15g %.15g  %.15g      L, W, Z_CORNER\n', L, W, Z_CORNER);
      DWnnlocal = DW(nnLocal/NX+1:nwLocal(iproc+1)+nnLocal/NX);
      DIP_Wnnlocal = DIP_W(nnLocal/NX+1:nwLocal(iproc+1)+nnLocal/NX);
      fprintf(fid,'%.15g %.15g \n', [DWnnlocal(:),DIP_Wnnlocal(:)]');
    else
      fprintf(fid,'%u     NN\n' , N);
      fprintf(fid,'%.15g %.15g      L, W\n', L, W);
    end

    if MESHDIM == 1
      fprintf(fid,'%u   finite\n', FINITE);
    end

    fprintf(fid,'%u   itheta_law\n', THETA_LAW);
    fprintf(fid,'%u   i_rns_law\n', RNS_LAW);
    fprintf(fid,'%u   i_sigma_cpl\n', SIGMA_CPL);
    fprintf(fid,'%u   n_equations\n', NEQS);
    fprintf(fid,'%u %u %u %u %u %u  ntout, nt_coord, nxout, nxout_DYN, ox_SEQ, ox_DYN\n', NTOUT,IC,NXOUT,NXOUT_DYN,OX_SEQ,OX_DYN);
    fprintf(fid,'%.15g %.15g %.15g %.15g    beta, smu, lambda, v_th\n', VS, MU, LAM, V_TH);
    fprintf(fid,'%.15g %.15g    Tper, Aper\n',TPER,APER);
    fprintf(fid,'%.15g %.15g %.15g %.15g    dt_try, dtmax, tmax, accuracy\n',DTTRY,DTMAX,TMAX,ACC);
    fprintf(fid,'%u   nstop\n',NSTOP);
    fprintf(fid,'%u %u  DYN_FLAG, DYN_SKIP\n',DYN_FLAG,DYN_SKIP);
    fprintf(fid,'%.15g %.15g %.15g    M0, DYN_th_on, DYN_th_off\n', DYN_M,DYN_TH_ON,DYN_TH_OFF);

    for wloc=1:nwLocal(iproc+1)
     for xloc=1:NX
      iloc = xloc + (wloc-1)*NX + nnLocal;
      fprintf(fid,'%.15g %.15g %.15g %.15g %.15g %.15g %.15g %.15g %.15g %.15g %.15g %.15g %.15g\n',...
        SIGMA(iloc),V_0(iloc),TH_0(iloc),A(iloc),B(iloc),DC(iloc),V1(iloc),V2(iloc),MU_SS(iloc),V_SS(iloc),IOT(iloc),IASP(iloc),CO(iloc));
     end
    end

    for wloc=1:nwLocal(iproc+1)
     for xloc=1:NX
      iloc = xloc + (wloc-1)*NX + nnLocal;
      fprintf(fid,'%.15g %.15g %.15g %.15g\n',...
          X(iloc),Y(iloc),Z(iloc),DIP(iloc));
     end
    end

    % next processor
    nnLocal=NX*nwLocal(iproc+1) + nnLocal;
    % hold on
    %scatter(X(1+nnLocal:iloc),Z(1+nnLocal:iloc),[],Z(1+nnLocal:iloc))
    fclose(fid);
   end
  end

%JPA In MPI runs, if qdyn.in is not used we should not create it (put it in an "else" block)
  fid=fopen('qdyn.in','w');
   fprintf(fid,'%u     meshdim\n' , MESHDIM);
   if SIGMA_CPL == 1
       NEQS = 3;
   end
   if MESHDIM == 2
       fprintf(1, 'MESHDIM = %d\n', MESHDIM);
       fprintf(fid,'%u %u     NX, NW\n' , NX, NW);
       fprintf(fid,'%.15g %.15g  %.15g      L, W, Z_CORNER\n', L, W, Z_CORNER);
       fprintf(fid,'%.15g %.15g \n', [DW(:), DIP_W(:)]');
   else
       fprintf(fid,'%u     NN\n' , N);
       fprintf(fid,'%.15g %.15g      L, W\n', L, W);
   end

   if MESHDIM == 1
     fprintf(fid,'%u   finite\n', FINITE);
   end

   fprintf(fid,'%u   itheta_law\n', THETA_LAW);
   fprintf(fid,'%u   i_rns_law\n', RNS_LAW);
   fprintf(fid,'%u   i_sigma_cpl\n', SIGMA_CPL);
   fprintf(fid,'%u   n_equations\n', NEQS);
   fprintf(fid,'%u %u %u %u %u %u  ntout, nt_coord, nxout, nxout_DYN, ox_SEQ, ox_DYN\n', NTOUT,IC,NXOUT,NXOUT_DYN,OX_SEQ,OX_DYN);
   fprintf(fid,'%.15g %.15g %.15g %.15g    beta, smu, lambda, v_th\n', VS, MU, LAM, V_TH);
   fprintf(fid,'%.15g %.15g    Tper, Aper\n',TPER,APER);
   fprintf(fid,'%.15g %.15g %.15g %.15g    dt_try, dtmax, tmax, accuracy\n',DTTRY,DTMAX,TMAX,ACC);
   fprintf(fid,'%u   nstop\n',NSTOP);
   fprintf(fid,'%u %u  DYN_FLAG, DYN_SKIP\n',DYN_FLAG,DYN_SKIP);
   fprintf(fid,'%.15g %.15g %.15g    M0, DYN_th_on, DYN_th_off\n', DYN_M,DYN_TH_ON,DYN_TH_OFF);


   fprintf(fid,'%.15g %.15g %.15g %.15g %.15g %.15g %.15g %.15g %.15g %.15g %.15g %.15g %.15g\n',...
      [SIGMA(:),V_0(:),TH_0(:),A(:),B(:),DC(:),V1(:),V2(:),MU_SS(:),V_SS(:),IOT(:),IASP(:),CO(:)]');

   fclose(fid);

    if strcmp(mode, 'write')
        ot = 0;
        ox = 0;
        return;
    end

%    Solve
    if NPROCS==1
       status = system([EXEC_PATH filesep 'qdyn']);
    else
       status = system(['mpirun -np ' num2str(NPROCS) ' ' EXEC_PATH filesep 'qdyn']);
    end
%   rename input and output files
    if length(NAME)
      movefile('fort.18',[NAME '.ot']);
      movefile('fort.19',[NAME '.ox']);
      copyfile('qdyn.in',[NAME '.in']);
      copyfile(fullfile(pathstr,'qdyn.h') ,[NAME '.h']);
    end
    % output
    if NPROCS>1 % MPI parallel
      [ot,ox]= read_qdyn_out_mpi(NAME);
    else
      [ot,ox]= read_qdyn_out(NAME);
    end

  otherwise,
    error('mode must be: set, read or run')

end

%-----------
% PARSE_INPUTS sets variables in the caller function according to inputs.
%	By convention the variables to set have UPPER CASE names.
%
% WARNING: no checks yet
% Field names in parsin and Property's should match field names in pars
% or else the default value will be taken.
function Parse_Inputs(varargin)

if isempty(varargin), return, end

% 1. Override defaults by input structure
if isstruct(varargin{1})
 % process input parameter structure
  parsin = varargin{1};
  fparsin = fieldnames(parsin);
  for k=1:length(fparsin),
    assignin('caller', upper(fparsin{k}), parsin.(fparsin{k}) );
  end
 % separate the input Property/Value pairs
  varargin(1)=[];
end

% 2. Override defaults and previously set parameters by Property/Value pairs
for k=2:2:length(varargin),
  assignin('caller', upper(varargin{k-1}), varargin{k} );
end

<<<<<<< HEAD

%-----------
% function [N,FINITE] = read_qdyn_h(name)
% if ~exist('name','var') || ~length(name), name = 'qdyn'; end
% name = [name '.h'];
% fid=fopen(name);
%
% rline=fgetl(fid);
% inn=strfind(rline,'nn=');
% N=sscanf(rline(inn:end),'nn=%u');
%
% rline=fgetl(fid);
% inn=strfind(rline,'finite=');
% FINITE=sscanf(rline(inn:end),'finite=%u');
%
% fclose(fid);

%-----------
% function write_qdyn_h(N,FINITE,pathstr)
% fid=fopen(fullfile(pathstr,'qdyn.h'),'w');
% fprintf(fid,'      parameter(nn=%u)\n',N);
% fprintf(fid,'      parameter(finite=%u)\n',FINITE);
% nnfft=(FINITE+1)*N;
% fprintf(fid,'      parameter(nnfft=%u)\n',nnfft);
% fprintf(fid,'      parameter(nwfft=%u)\n',2+ceil(sqrt(nnfft/2)) );
% fclose(fid);

=======
>>>>>>> d589f8b7
%-----------
function pars = read_qdyn_in(name)

if ~exist('name','var') || ~length(name), name = 'qdyn'; end
name = [name '.in'];

fid=fopen(name);
rline=fgetl(fid); rdat = sscanf(rline,'%f');
MU_SS = rdat(1);
V_SS  = rdat(2);
THETA_LAW = rdat(3);
SIGMA = rdat(4);
rline=fgetl(fid); rdat = sscanf(rline,'%f');
MU = rdat(1);
VS = rdat(2);
W  = rdat(3);
rline=fgetl(fid); rdat = sscanf(rline,'%f');
L     = rdat(1);
NSTOP = rdat(2);
TMAX  = rdat(3);
rline=fgetl(fid); rdat = sscanf(rline,'%f');
TPER  = rdat(1);
APER  = rdat(2);
rline=fgetl(fid); rdat = sscanf(rline,'%f');
NXOUT = rdat(1);
NTOUT = rdat(2);
rline=fgetl(fid); rdat = sscanf(rline,'%f');
DTTRY = rdat(1);
DTMAX = rdat(2);
ACC   = rdat(3);
fclose(fid);
[X,A,B,DC,V1,V2,V_0,TH_0,]=textread(name,'','headerlines',6);

% wrap UPPER CASE variables in parameter structure fields with the same name
fpars = who;
for k= find( strcmp(fpars,upper(fpars)) )' ,
  pars.(fpars{k}) = eval(fpars{k}) ;
end


% read outputs from qdyn.f
function [ot,ox] = read_qdyn_out_mpi(name)

if exist('name','var') && length(name)
  namet = [name '.ot'];
  namex = [name '.ox'];
else
  namet = 'fort.18';
  namex = 'fort.19';
end

  % time series
  [ot.t,ot.vc, ot.thc, ot.omc, ot.tauc, ot.dc ] = ...
    textread(namet,'','headerlines',4);

  % snapshots
  fid=fopen(namex);
  NSX=fscanf(fid,'# nx=%u');
  fclose(fid);
  cosa = textread(namex,'','commentstyle','shell');
  ncosa = size(cosa);
  NST=ncosa(1)/NSX;
  cosa=reshape(cosa,NSX,NST,ncosa(2));
  ox.x = cosa(:,1,1);
  ox.y = cosa(:,1,2);
  ox.z = cosa(:,1,3);

  ox.t = cosa(1,:,4)';
  ox.v = cosa(:,:,5);
  ox.th= cosa(:,:,6);
  ox.vd= cosa(:,:,7);
  ox.dtau = cosa(:,:,8);
  ox.dtaud = cosa(:,:,9);
  ox.d = cosa(:,:,10);
  ox.sigma = cosa(:,:,11);

%-----------
% read outputs from qdyn.f
function [ot,ox] = read_qdyn_out(name)

if exist('name','var') && length(name)
  namet = [name '.ot'];
  namex = [name '.ox'];
else
  namet = 'fort.18';
  namex = 'fort.19';
end

if uimatlab
  % time series
  disp(namet);
  [ot.t, ot.locl, ot.cl, ot.p, ot.pdot, ...
   ot.vc, ot.thc, ot.omc, ot.tauc, ot.dc, ...
   ot.xm, ot.v, ot.th, ot.om, ot.tau, ot.d, ot.sigma ] = ...
    textread(namet,'','headerlines',6);

  % snapshots
  fid=fopen(namex);
  NSX=fscanf(fid,'# nx=%u');
  fclose(fid);
  cosa = textread(namex,'','commentstyle','shell');
  ncosa = size(cosa);
  NST=ncosa(1)/NSX;
  cosa=reshape(cosa,NSX,NST,ncosa(2));
  ox.x = cosa(:,1,1);
  ox.t = cosa(1,:,2)';
  ox.v = cosa(:,:,3);
  ox.th= cosa(:,:,4);
  ox.vd= cosa(:,:,5);
  ox.dtau = cosa(:,:,6);
  ox.dtaud = cosa(:,:,7);
  ox.d = cosa(:,:,8);
  ox.sigma = cosa(:,:,9);

else
  [ot,ox] = read_qdyn_out_Octave(namet,namex)
end

%---
% adapted from http://www.mathworks.com/matlabcentral/fileexchange/23868-is-this-matlab-or-octave-
function uiIsMatLab = uimatlab

uiIsMatLab = false;
LIC = license('inuse');
for elem = 1:numel(LIC)
    envStr = LIC(elem).feature;
%    if strcmpi(envStr,'matlab')
    if ~isempty(strfind(lower(envStr),'matlab'))
        uiIsMatLab = true;
        break
    end
end<|MERGE_RESOLUTION|>--- conflicted
+++ resolved
@@ -56,11 +56,7 @@
 %			    loaded by steady displacement at distance W from the fault
 %			1 = fault is infinitely long but only a segment of length L has
 %			    rate-and-state friction, the rest has steady slip. If you get the
-<<<<<<< HEAD
-%			    error message ???finite kernel is too small???, create a larger kernel file
-=======
 %			    error message "finite kernel is too small", create a larger kernel file 
->>>>>>> d589f8b7
 %			    using the function TabKernelFiniteFlt.m, update the file name in
 %			    subroutine init_kernel_2D of src/fault_stress.f90, and recompile
 %		W  	distance between displacement loading and fault if MESHDIM=1 and FINITE=0
@@ -347,21 +343,8 @@
 
  case {'run', 'write'},
 
-<<<<<<< HEAD
-%     % recompile if qdyn.h must change
-%     [n,finite] = read_qdyn_h(fullfile(pathstr,'qdyn'));
-%     if (N~=n | FINITE~=finite )
-%       write_qdyn_h(N,FINITE,pathstr);
-%       cmd = ['cd ' pathstr '; make qdyn'];
-%       system(cmd);
-%     end
-
-    % make vectors if constants
+  % make vectors if constants
    DW(1:NW) =DW;
-=======
-  % make vectors if constants
-   DW(1:NW) =DW;  
->>>>>>> d589f8b7
    DIP_W(1:NW) =DIP_W;
    A(1:N)   =A;
    B(1:N)   =B;
@@ -403,22 +386,14 @@
    fclose(fids);
   end
     % export qdyn.in
-  if NPROCS>1 % MPI parallel 
+  if NPROCS>1 % MPI parallel
    % Defining nwLocal
    nwLocal(1:NPROCS)=floor(NW/NPROCS);
    % In case NW/NPROCS is not integer. Leaving the rest to the last processor
    nwLocal(NPROCS) = mod(NW,NPROCS) + nwLocal(NPROCS);
    nnLocal = 0;
-<<<<<<< HEAD
    for iproc=0:NPROCS-1
-    iprocstr = num2str(sprintf('%06i',iproc));
-    filename = ['qdyn' iprocstr '.in'];
-    disp('export qdyn.in, filename:');
-    disp(filename);
-=======
-   for iproc=0:NPROCS-1  
     filename = ['qdyn' sprintf('%06i',iproc) '.in'];
->>>>>>> d589f8b7
     fid=fopen(filename,'w');
     fprintf(fid,'%u     meshdim\n' , MESHDIM);
     if SIGMA_CPL == 1
@@ -574,36 +549,6 @@
   assignin('caller', upper(varargin{k-1}), varargin{k} );
 end
 
-<<<<<<< HEAD
-
-%-----------
-% function [N,FINITE] = read_qdyn_h(name)
-% if ~exist('name','var') || ~length(name), name = 'qdyn'; end
-% name = [name '.h'];
-% fid=fopen(name);
-%
-% rline=fgetl(fid);
-% inn=strfind(rline,'nn=');
-% N=sscanf(rline(inn:end),'nn=%u');
-%
-% rline=fgetl(fid);
-% inn=strfind(rline,'finite=');
-% FINITE=sscanf(rline(inn:end),'finite=%u');
-%
-% fclose(fid);
-
-%-----------
-% function write_qdyn_h(N,FINITE,pathstr)
-% fid=fopen(fullfile(pathstr,'qdyn.h'),'w');
-% fprintf(fid,'      parameter(nn=%u)\n',N);
-% fprintf(fid,'      parameter(finite=%u)\n',FINITE);
-% nnfft=(FINITE+1)*N;
-% fprintf(fid,'      parameter(nnfft=%u)\n',nnfft);
-% fprintf(fid,'      parameter(nwfft=%u)\n',2+ceil(sqrt(nnfft/2)) );
-% fclose(fid);
-
-=======
->>>>>>> d589f8b7
 %-----------
 function pars = read_qdyn_in(name)
 
