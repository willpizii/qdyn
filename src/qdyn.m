--- conflicted
+++ resolved
@@ -151,7 +151,7 @@
 %		DYN_SKIP number of dynamic events to skip (warm up cycles)
 %
 %		Other parameters:
-%		EXEC_PATH path to the Fortran qdyn executable. 
+%		EXEC_PATH path to the Fortran qdyn executable.
 %			The default path is the directory containing qdyn.m
 %		NPROCS number of processors for parallel MPI runs
 %			The default value is 1 (serial run)
@@ -481,15 +481,9 @@
     if MESHDIM == 2
       fprintf(fid,'%u %u     NX, NW\n' , NX, nw);
       fprintf(fid,'%.15g %.15g  %.15g      L, W, Z_CORNER\n', L, W, Z_CORNER);
-<<<<<<< HEAD
-      fprintf(fid,'%.15g %.15g \n', [DW(iwloc),DIP_W(iwloc)]');
+      fprintf(fid,'%.15g %.15g \n', [DW(iwloc);DIP_W(iwloc)]);
     else
       fprintf(fid,'%u     NN\n' , N);
-=======
-      fprintf(fid,'%.15g %.15g \n', [DW(iwloc);DIP_W(iwloc)]);
-    else  
-      fprintf(fid,'%u     NN\n' , N);      
->>>>>>> 464f1bae
       fprintf(fid,'%.15g %.15g      L, W\n', L, W);
     end
     if MESHDIM == 1, fprintf(fid,'%u   finite\n', FINITE); end
@@ -507,15 +501,9 @@
     fprintf(fid,'%.15g %.15g %.15g    M0, DYN_th_on, DYN_th_off\n', DYN_M,DYN_TH_ON,DYN_TH_OFF);
 
     fprintf(fid,'%.15g %.15g %.15g %.15g %.15g %.15g %.15g %.15g %.15g %.15g %u %u %.15g\n',...
-<<<<<<< HEAD
-      [SIGMA(iloc),V_0(iloc),TH_0(iloc),A(iloc),B(iloc),DC(iloc),V1(iloc),V2(iloc), ...
-       MU_SS(iloc),V_SS(iloc),IOT(iloc),IASP(iloc),CO(iloc)]');
-
-=======
       [SIGMA(iloc);V_0(iloc);TH_0(iloc);A(iloc);B(iloc);DC(iloc);V1(iloc);V2(iloc); ...
        MU_SS(iloc);V_SS(iloc);IOT(iloc);IASP(iloc);CO(iloc)]);
-   
->>>>>>> 464f1bae
+
     if NPROCS>1
       fprintf(fid,'%.15g %.15g %.15g %.15g\n', ...
               [X(iloc);Y(iloc);Z(iloc);DIP(iloc)]);
