% QDYN		Quasi-dynamic earthquake cycles on a fault embedded in a
%		homogeneous, linear, isotropic elastic medium.
%               This is a Matlab wrapper for the Fortran code qdyn.f90
%		Features:
% 		+ rate-and-state friction coefficient
%   			Mu(V,Theta) = Muss + a*ln(V/Vss) + b*ln(Theta/Thetass)
%           	  or with transitions between velocity-weakening and strengthening
%		  via cut-off velocities:
%   			Mu = Muss - a*ln(1+V1/V) + b*ln(1+Theta*Dc/V2)
%	  	+ evolution equations for the state variable: ageing law
%   			dTheta/dT = 1-V*Theta/Dc
%		  or slip law
%   			dTheta/dT = -V*Theta/Dc * log(V*Theta/Dc)
%                 or ageing law in the self-accelerating approximation:
%   			dTheta/dT = -V*Theta/Dc
%		+ spatially non-uniform friction parameters a, b, Dc, v1, v2
%		  and initial conditions v(0), theta(0), sigma(0)
%		+ quasistatic stress balance with radiation damping, no inertia, no elastodynamics
%		+ geometries: spring-block, straight linear fault in a 1D elastic medium,
%		  or 2D fault surface with depth-dependent dip angle in a 3D elastic half-space
%		+ boundary/loading conditions
%			. (in 2D) slip can be spatially periodic along-strike
%			  and the fault is loaded by steady displacement at a distance W from the fault
%			  (crustal plane model, mimics a finite seismogenic depth W)
%		  	. or (in 2D and 3D) the fault area governed by rate-and-state friction has a
%			  finite size and is loaded by steady sliding on the rest of the fault
%
% SYNTAX	[pars,ot,ox] = qdyn(mode,[parsin],['Property',Value,...])
%
% INPUTS 	mode	'set'	gives the default parameter structure (pars),
%				overrides by fields present in structure parsin
%				or by Property/Value pairs
%			'write' writes qdyn input file only
%			'run'	sets parameters and runs a simulation
%			'read' 	reads parameters and outputs from a previous simulation
%		parsin	parameter structure to override the default parameters
%		'Prop' 	property to be set, a fieldname of the parameter structure
%		Value   of the above property, overrides default and parsin
%
%		The parameters that can be set through 'parsin' or 'Prop/Value' pairs are listed below.
%		Their default values can be obtained by running:
%			pars = qdyn('set')
%
%		Parameters defining the geometry of the problem and loading:
%		MESHDIM	dimension of the problem:
%			0 = spring-block system
%			1 = 1D fault in a 2D elastic medium
%			2 = 2D fault in a 3D medium
%		MU 	shear modulus (Pa)
%		LAM 	elastic modulus LAMBDA for 3D simulations (Pa)
%		VS 	shear wave velocity (m/s). If VS=0 radiation damping is turned off
%		L 	fault length if MESHDIM=1
%		    	stiffness is MU/L if MESHDIM=0
%		FINITE	boundary conditions if MESHDIM=1
%			0 = fault is infinitely long but slip is spatially periodic with period L,
%			    loaded by steady displacement at distance W from the fault
%			1 = fault is infinitely long but only a segment of length L has
%			    rate-and-state friction, the rest has steady slip. If you get the
%			    error message ???finite kernel is too small???, create a larger kernel file
%			    using the function TabKernelFiniteFlt.m, update the file name in
%			    subroutine init_kernel_2D of src/fault_stress.f90, and recompile
%		W  	distance between displacement loading and fault if MESHDIM=1 and FINITE=0
%		DIP_W	dipping angle (degree). If depthdependent, values must be given
%			from deeper to shallower depth.
%		Z_CORNER fault bottom depth (m, negative down)
%		SIGMA_CPL  normal stress coupling (only for dipping faults)
%			0 = disable
%			1 = enable
%		APER 	amplitude of additional time-dependent oscillatory shear stress loading (Pa)
%		TPER 	period of oscillatory loading (s)
%
%		Rate-and-state friction parameters:
%		A  	amplitude of direct effect
%		B  	amplitude of evolution effect
%		DC 	characteristic slip distance (m)
%		MU_SS	reference steady-state friction coefficient
%		V_SS	reference steady-state slip velocity (m/s)
%		TH_SS	reference steady-state state (default: TH_SS=DC/V_SS)
%		RNS_LAW	type of rate-and-state friction law:
%			0 = original
%			1 = with cutt-off velocities
%		V1 	cut-off velocity of direct effect (m/s)
%		V2 	cut-off velocity of evolution effect (m/s), controls the transition
%			from weakening to strengtherning when a<b. V2 should be <= V1
%		CO	Cohesion (Pa)
%
%		THETA_LAW type of evolution law for the state variable:
%			0 = ageing in the "no-healing" approximation
%			1 = ageing law
%			2 = slip law
%
%		Initial conditions:
%		SIGMA = effective normal stress (Pa)
%		V_0 = initial slip velocity (m/s)
%		TH_0 = initial state (m/s)
%
%		Discretization and accuracy parameters:
%		N	number of fault elements if MESHDIM=1
%		NX	number of fault elements along-strike in 3D
%		NW 	number of fault elements along-dip in 3D
%		DW 	along-dip length (m) of each element along-dip, from deeper to shallower
%		TMAX 	total simulation time (s)
%		NSTOP 	stopping criterion:
%			0 = stop at t=TMAX
%			1 = stop end of slip localization phase
%			2 = stop at first slip rate peak
%			3 = stop at v > TMAX
%		DTTRY 	first trial timestep (s)
%		DTMAX	maximum timestep (0=unrestricted)
%		ACC	solver accuracy
%
%		Output control parameters:
%		OX_SEQ 	type of snapshot outputs
%			0 = all snapshots in a single output file (fort.19)
%			1 = one output file per snapshot (fort.1001, ...)
%		NXOUT 	spatial interval (in number of elements) for snapshot outputs
%		NTOUT 	temporal interval (number of time steps) for snapshot outputs
%		OX_DYN	output specific snapshots of dynamic events defined by thresholds
%			on peak slip velocity DYN_TH_ON and DYN_TH_OFF (see below)
%			0 = disable
%			1 = enable outputs for event #i:
%				event start: fort.19998+3i
%				event end: fort.19999+3i
%				rupture time: fort.20000+3i
%		NXOUT_DYN spatial interval (in number of elements) for dynamic snapshot outputs
% 		DYN_TH_ON peak slip rate threshold defining the beginning of a dynamic event
%		DYN_TH_OFF peak slip rate threshold defining the end of a dynamic event
%		IC 	index of selected element for time series output (ot)
%		IOT 	Indices of elements for additional time series outputs.
%			Set IOT(i) = 1 to enable time series outputs at the i-th element.
%			By default IOT(i)=-0 and this output is not done.
%               	Each element has a separate output file named fort.xxxxx
%			where xxxxx is an index (different than i) that starts at 10001
%			and is incremented by 1 for each selected element. For instance if
%			IOT=[0 0 1 1], the output of elements i=3 and i=4 are in files
%			fort.10001 and fort.10002, respectively.
%		IASP	Flags for elements. This is for convenient identification purposes only,
%			it does not affect computation and outputs.
%
%		Parameters for integration with SPECFEM3D dynamic code:
%		DYN_FLAG integration with dynamic code
%			0 = disable
%			1 = enable: stop QDYN at the DYN_SKIP+1-th dynamic event
%			    with seismic moment > DYN_M
%		DYN_M	target seismic moment of a dynamic event
%		DYN_SKIP number of dynamic events to skip (warm up cycles)
%
%		Other parameters:
%		EXEC_PATH path to the Fortran qdyn executable. 
%     The default path is the directory containing qdyn.m
%   NPROCS number of processors for parallel MPI runs
%     The default value is 1 (serial run)
%     If NPROCS > 1, set MPI_parallel=.true. in constants.f90 and re-compile
%
% OUTPUTS 	pars	structure containing the parameters listed above, and:
%			X,Y,Z = fault coordinates
%		ot	structure containing time series outputs
%			ot.t	output times
%			ot.locl	localization length (distance between stressing rate maxima)
%			ot.cl	crack length (distance between slip rate maxima)
%			ot.p	seismic potency
%			ot.pdot	seismic potency rate
%			-- outputs at the fault location with maximum slip rate:
%			ot.xm	location of maximum slip rate point
%			ot.v	maximum slip rate
%			ot.th	state variable theta
%			ot.om 	(slip rate)*theta/dc
%			ot.tau	stress
%			ot.d	slip
%			-- outputs at selected fault node with index pars.ic
%			ot.vc	slip rate
%			ot.thc	state variable theta
%			ot.omc 	slip_rate*theta/dc
%			ot.tauc	shear stress
%			ot.dc	slip
%		ox	structure containing snapshot outputs
%			ox.x	fault coordinates (for 2D)
%			ox.t 	output times
%			ox.v	slip rate
%			ox.th	state variable
%			ox.vd	slip acceleration
%			ox.dtau shear stress relative to initial value
%			ox.dtaud shear stress rate
%			ox.d 	slip
%			ox.sigma effective normal stress
%
% EXAMPLE	A run with initial velocity slightly above the default steady state:
%			p = qdyn('set');
%			[p,ot,ox] = qdyn('run','V_0',1.01*p.V_SS);
%			semilogy(ot.t,ot.v)
%
% AUTHOR	Jean-Paul Ampuero	ampuero@gps.caltech.edu
% MODIFIED by Yingdi LUO        luoyd@gps.caltech.edu
% Last Mod 11/11/2014

function [pars,ot,ox] = qdyn(mode,varargin)

% NOTE ON VARIABLE NAMING CONVENTIONS
%	lower_case 	= local variables
%	UPPER_CASE 	= variables that will be wrapped into output structure 'pars'

%-- useful units
day = 60*60*24;
month = 30*day;
year = 365*day;

%--------- DEFAULT PARAMETERS ------------------------------------

NPROCS = 1; % Default serial, no-MPI.

MESHDIM=1;
NEQS=2;
NAME ='';	% title for the simulation

scriptName = mfilename('fullpath');
EXEC_PATH = fileparts(scriptName);	% default is same directory as qdyn.m

%-- medium
L= 2e3; 	% fault length (L scales the stiffness for the spring-block case)
FINITE=0;	% along strike bcs: 1=fixed-length asperity surrounded by steady creep, 0=periodic
W= 50e3;   	% out-of-plane dimension (ignored in spring-block)
MU = 30e9;	% shear modulus
LAM = 30e9;
VS = 3000; 	% shear wave velocity (if VS=0: turn off radiation damping)
V_TH= 1e-5; % threshold velocity for seismic events;

%-- numerical settings
N=1024/2; 	% number of grid cells
NX=100/2;
NW=10;
DW=1e3;
DIP_W=30.0;

Z_CORNER=-50e3;
IC=1;         %output ot coordinate
TMAX = 6*month;  % total simulation time
NSTOP = 0;	% stop at (0) tmax, (1) end of localization or (2) max slip rate
DTTRY = 1e2;   % first trial timestep
DTMAX = 0;	% maximum timestep (0=unrestricted)
ACC = 1e-7;     % solver accuracy
NXOUT = 8;	% space stride (cells) for snapshot outputs
NXOUT_DYN = 1;	% space stride (cells) for dynamic snapshot outputs
NTOUT = 100; 	% time stride (iterations) for snapshot outputs
OX_SEQ = 0; 	% = 1 ; enable sequential ox output , from fort.1000 ...
OX_DYN = 0; % = 1 ; enable sequential snapshot of dynamic events
IOT = 0;    % = 1 to output ot of indicated nodes
IASP = 0;   % =1 indicating that it is an asperity
%-- friction
A = 0.9e-2;
B = 1e-2;
DC = 4e-4;
MU_SS = 0.6;
V_SS = 1e-9;
TH_SS = DC/V_SS;
THETA_LAW = 1;
RNS_LAW = 0;
SIGMA_CPL = 0;
CO = 0;
%-- initial conditions
SIGMA=1e8;
V_0=V_SS ;
TH_0=TH_SS;
V1=0.01;
V2=1e-7;
BRANCH='.false.';
STRIKE=0;
XC=0; % For branching fault, Junction location.
YC=0; %

%-- periodic loading
APER = 0;
TPER = 1*year;

% dynamic intergrating parameters
DYN_FLAG = 0;
DYN_M = 1.e18; % M0= 10^(1.5Mw+9) [M0=1.e18 => Mw=6.0; M0=1.e21 => Mw=8.0]
DYN_SKIP = 0;
DYN_TH_ON = 1e-3;
DYN_TH_OFF = 1e-4;

%--------- INITIALIZE -------------------------------------

pathstr = fileparts(mfilename('fullpath'));

% Override with inputs
Parse_Inputs(varargin{:});

X = [];
% fault mesh
switch MESHDIM
  case 0
    X = [];
  case 1
    X = (-N/2+0.5:N/2-0.5) *L/N;
    Y = ones(NX)*W;
    Z = zeros(NX);
    DIP = zeros(NX);
  case 2
    % set x, y, z, dip of first row
    cd = cos(DIP_W(1)/180.*pi);
    sd = sin(DIP_W(1)/180.*pi);
    X = 0. + (0.5+(0:NX-1))*L/NX;
    Y(1:NX) = 0.+0.5*DW(1)*cd;
    Z(1:NX) = Z_CORNER+0.5*DW(1)*sd;
    DIP(1:NX) = DIP_W(1);

    % set x, y, z, dip of row 2 to nw
    for i = 2:NW
      cd0 = cd;
      sd0 = sd;
      cd = cos(DIP_W(i)/180.*pi);
      sd = sin(DIP_W(i)/180.*pi);
      j0 = (i-1)*NX;
      X(j0+1:j0+NX) = X(1:NX);
      Y(j0+1:j0+NX) = Y(j0) + 0.5*DW(i-1)*cd0 + 0.5*DW(i)*cd;
      Z(j0+1:j0+NX) = Z(j0) + 0.5*DW(i-1)*sd0 + 0.5*DW(i)*sd;
      DIP(j0+1:j0+NX) = DIP_W(i);
    end
  otherwise
    error('MESHDIM must be 0, 1 or 2');
end

TH_SS = DC./V_SS;

% wrap UPPER CASE variables in parameter structure fields with the same name
fpars = who;
for k= find( strcmp(fpars,upper(fpars)) )' ,
  pars.(fpars{k}) = eval(fpars{k}) ;
end


switch mode

 case 'set',
   ot=[];
   ox=[];
   return % pars = qdyn('set',...)  --> do not compute, exit here

 case 'read',
   pars = read_qdyn_in(NAME);
   pars.NAME = NAME;
   [pars.N,pars.FINITE] = read_qdyn_h(NAME);
   [ot,ox]= read_qdyn_out(NAME);

 case {'run', 'write'},

%     % recompile if qdyn.h must change
%     [n,finite] = read_qdyn_h(fullfile(pathstr,'qdyn'));
%     if (N~=n | FINITE~=finite )
%       write_qdyn_h(N,FINITE,pathstr);
%       cmd = ['cd ' pathstr '; make qdyn'];
%       system(cmd);
%     end

    % make vectors if constants
   DW(1:NW) =DW;
   DIP_W(1:NW) =DIP_W;
   A(1:N)   =A;
   B(1:N)   =B;
   DC(1:N)  =DC;
   V_0(1:N) =V_0;
   TH_0(1:N)=TH_0;
   V1(1:N) =V1;
   V2(1:N) =V2;
   SIGMA(1:N) =SIGMA;
   MU_SS(1:N)=MU_SS;
   V_SS(1:N)=V_SS;
   IOT(1:N)=IOT;
   IASP(1:N)=IASP;
   CO(1:N)=CO;

    % For branching faults.
   if strcmp(BRANCH,'.true.')
     fid=fopen('qdyn_branch.in','w');
     r=sqrt(X.^2+Y.^2);
     X=r.*cosd(STRIKE)+XC;
     Y=r.*sind(STRIKE)+YC;

     fprintf(fid,'%d\n',N);
     fprintf(fid,'%15.6f\n',DIP_W(1));
     fprintf(fid,'%20.6f %20.6f\n',LAM,MU);
     fprintf(fid,'%.15g %.15g %.15g %.15g %.15g %.15g %.15g %.15g %.15g %.15g %.15g %.15g %.15g %.15g\n',...
      [X(:),Y(:),Z(:),SIGMA(:),V_0(:),TH_0(:),A(:),B(:),DC(:),V1(:),V2(:),MU_SS(:),V_SS(:),CO(:)]');
     fclose(fid);
        ot = 0;
        ox = 0;
     return;
   end
  %% Station
  if MESHDIM==2
   fids=fopen('stations.dat','w');
   nsta=1; % For now one station but later will be extended to more stations
   fprintf(fids,'%d\n',nsta);
   fprintf(fids,'%.15g %.15g %.15g\n',X(IC),Y(IC),Z(IC));
   fclose(fids);
  end
    % export qdyn.in
<<<<<<< HEAD
  %if (NPROCS>1); % MPI parallel
   % Defining nwLocal
=======
  if NPROCS>1 % MPI parallel 
   % Defining nwLocal 
>>>>>>> 2626cd06
   nwLocal(1:NPROCS)=floor(NW/NPROCS);
   % In case NW/NPRCOS is not integer. Leaving the rest the last processor
   nwLocal(NPROCS) = mod(NW,NPROCS) + nwLocal(NPROCS);
   nnLocal = 0;
   for iproc=0:NPROCS-1
    iprocstr = num2str(sprintf('%06i',iproc));
    filename = ['qdyn' iprocstr '.in'];
    disp('export qdyn.in, filename:');
    disp(filename);
    fid=fopen(filename,'w');
    fprintf(fid,'%u     meshdim\n' , MESHDIM);
    if SIGMA_CPL == 1
      NEQS = 3;
    end
    if MESHDIM == 2
      DWnnlocal=[];DIP_Wnnlocal=[];
<<<<<<< HEAD
      fprintf(1, 'MESHDIM = %d\n', MESHDIM); %JPA should "1" be "fid" instead?
      fprintf(fid,'%u %u     NX, NW\n' , NX, nwLocal(iproc+1));
=======
      fprintf(1, 'MESHDIM = %d\n', MESHDIM);
      fprintf(fid,'%u %u     NX, NW\n' , NX, nwLocal(iproc+1));      
>>>>>>> 2626cd06
      fprintf(fid,'%.15g %.15g  %.15g      L, W, Z_CORNER\n', L, W, Z_CORNER);
      DWnnlocal = DW(nnLocal/NX+1:nwLocal(iproc+1)+nnLocal/NX);
      DIP_Wnnlocal = DIP_W(nnLocal/NX+1:nwLocal(iproc+1)+nnLocal/NX);
      fprintf(fid,'%.15g %.15g \n', [DWnnlocal(:),DIP_Wnnlocal(:)]');
    else
      fprintf(fid,'%u     NN\n' , N);
      fprintf(fid,'%.15g %.15g      L, W\n', L, W);
    end
<<<<<<< HEAD

    if MESHDIM == 1;
        fprintf(fid,'%u   finite\n', FINITE);
    end

=======
    
    if MESHDIM == 1
      fprintf(fid,'%u   finite\n', FINITE);
    end   
    
>>>>>>> 2626cd06
    fprintf(fid,'%u   itheta_law\n', THETA_LAW);
    fprintf(fid,'%u   i_rns_law\n', RNS_LAW);
    fprintf(fid,'%u   i_sigma_cpl\n', SIGMA_CPL);
    fprintf(fid,'%u   n_equations\n', NEQS);
    fprintf(fid,'%u %u %u %u %u %u  ntout, nt_coord, nxout, nxout_DYN, ox_SEQ, ox_DYN\n', NTOUT,IC,NXOUT,NXOUT_DYN,OX_SEQ,OX_DYN);
    fprintf(fid,'%.15g %.15g %.15g %.15g    beta, smu, lambda, v_th\n', VS, MU, LAM, V_TH);
    fprintf(fid,'%.15g %.15g    Tper, Aper\n',TPER,APER);
    fprintf(fid,'%.15g %.15g %.15g %.15g    dt_try, dtmax, tmax, accuracy\n',DTTRY,DTMAX,TMAX,ACC);
    fprintf(fid,'%u   nstop\n',NSTOP);
    fprintf(fid,'%u %u  DYN_FLAG, DYN_SKIP\n',DYN_FLAG,DYN_SKIP);
    fprintf(fid,'%.15g %.15g %.15g    M0, DYN_th_on, DYN_th_off\n', DYN_M,DYN_TH_ON,DYN_TH_OFF);

    for wloc=1:nwLocal(iproc+1)
     for xloc=1:NX
      iloc = xloc + (wloc-1)*NX + nnLocal;
      fprintf(fid,'%.15g %.15g %.15g %.15g %.15g %.15g %.15g %.15g %.15g %.15g %.15g %.15g %.15g\n',...
        SIGMA(iloc),V_0(iloc),TH_0(iloc),A(iloc),B(iloc),DC(iloc),V1(iloc),V2(iloc),MU_SS(iloc),V_SS(iloc),IOT(iloc),IASP(iloc),CO(iloc));
<<<<<<< HEAD
     end;
    end;

=======
     end
    end
  
>>>>>>> 2626cd06
    for wloc=1:nwLocal(iproc+1)
     for xloc=1:NX
      iloc = xloc + (wloc-1)*NX + nnLocal;
      fprintf(fid,'%.15g %.15g %.15g %.15g\n',...
          X(iloc),Y(iloc),Z(iloc),DIP(iloc));
<<<<<<< HEAD
     end;
    end;

=======
     end
    end
    
>>>>>>> 2626cd06
    % next processor
    nnLocal=NX*nwLocal(iproc+1) + nnLocal;
    % hold on
    %scatter(X(1+nnLocal:iloc),Z(1+nnLocal:iloc),[],Z(1+nnLocal:iloc))
<<<<<<< HEAD
    fclose(fid);
   end;
  %end;


=======
    fclose(fid);    
   end
  end
>>>>>>> 2626cd06

%JPA In MPI runs, if qdyn.in is not used we should not create it (put it in an "else" block)
  fid=fopen('qdyn.in','w');
   fprintf(fid,'%u     meshdim\n' , MESHDIM);
   if SIGMA_CPL == 1
       NEQS = 3;
   end
<<<<<<< HEAD
   if MESHDIM == 2;
       fprintf(1, 'MESHDIM = %d\n', MESHDIM); %JPA should "1" be "fid" instead?
       fprintf(fid,'%u %u     NX, NW\n' , NX, NW);
=======
   if MESHDIM == 2
       fprintf(1, 'MESHDIM = %d\n', MESHDIM);
       fprintf(fid,'%u %u     NX, NW\n' , NX, NW);      
>>>>>>> 2626cd06
       fprintf(fid,'%.15g %.15g  %.15g      L, W, Z_CORNER\n', L, W, Z_CORNER);
       fprintf(fid,'%.15g %.15g \n', [DW(:), DIP_W(:)]');
   else
       fprintf(fid,'%u     NN\n' , N);
       fprintf(fid,'%.15g %.15g      L, W\n', L, W);
   end
<<<<<<< HEAD

   if MESHDIM == 1;
         fprintf(fid,'%u   finite\n', FINITE);
   end

=======
    
   if MESHDIM == 1
     fprintf(fid,'%u   finite\n', FINITE);
   end   
    
>>>>>>> 2626cd06
   fprintf(fid,'%u   itheta_law\n', THETA_LAW);
   fprintf(fid,'%u   i_rns_law\n', RNS_LAW);
   fprintf(fid,'%u   i_sigma_cpl\n', SIGMA_CPL);
   fprintf(fid,'%u   n_equations\n', NEQS);
   fprintf(fid,'%u %u %u %u %u %u  ntout, nt_coord, nxout, nxout_DYN, ox_SEQ, ox_DYN\n', NTOUT,IC,NXOUT,NXOUT_DYN,OX_SEQ,OX_DYN);
   fprintf(fid,'%.15g %.15g %.15g %.15g    beta, smu, lambda, v_th\n', VS, MU, LAM, V_TH);
   fprintf(fid,'%.15g %.15g    Tper, Aper\n',TPER,APER);
   fprintf(fid,'%.15g %.15g %.15g %.15g    dt_try, dtmax, tmax, accuracy\n',DTTRY,DTMAX,TMAX,ACC);
   fprintf(fid,'%u   nstop\n',NSTOP);
   fprintf(fid,'%u %u  DYN_FLAG, DYN_SKIP\n',DYN_FLAG,DYN_SKIP);
   fprintf(fid,'%.15g %.15g %.15g    M0, DYN_th_on, DYN_th_off\n', DYN_M,DYN_TH_ON,DYN_TH_OFF);


   fprintf(fid,'%.15g %.15g %.15g %.15g %.15g %.15g %.15g %.15g %.15g %.15g %.15g %.15g %.15g\n',...
      [SIGMA(:),V_0(:),TH_0(:),A(:),B(:),DC(:),V1(:),V2(:),MU_SS(:),V_SS(:),IOT(:),IASP(:),CO(:)]');
<<<<<<< HEAD

  fclose(fid);

=======
 
   fclose(fid);
    
>>>>>>> 2626cd06
    if strcmp(mode, 'write')
        ot = 0;
        ox = 0;
        return;
    end

%    Solve
<<<<<<< HEAD
    %status = system(['mpirun -np ' num2str(NPROCS) ' ' EXEC_PATH filesep 'qdyn']);
    if (NPROCS==1)
=======
    if NPROCS==1
>>>>>>> 2626cd06
       status = system([EXEC_PATH filesep 'qdyn']);
    else
       status = system(['mpirun -np ' num2str(NPROCS) ' ' EXEC_PATH filesep 'qdyn']);
    end
%   rename input and output files
    if length(NAME)
      movefile('fort.18',[NAME '.ot']);
      movefile('fort.19',[NAME '.ox']);
      copyfile('qdyn.in',[NAME '.in']);
      copyfile(fullfile(pathstr,'qdyn.h') ,[NAME '.h']);
    end
    % output
    if NPROCS>1 % MPI parallel
      [ot,ox]= read_qdyn_out_mpi(NAME);
    else
      [ot,ox]= read_qdyn_out(NAME);
    end

  otherwise,
    error('mode must be: set, read or run')

end

%-----------
% PARSE_INPUTS sets variables in the caller function according to inputs.
%	By convention the variables to set have UPPER CASE names.
%
% WARNING: no checks yet
% Field names in parsin and Property's should match field names in pars
% or else the default value will be taken.
function Parse_Inputs(varargin)

if isempty(varargin), return, end

% 1. Override defaults by input structure
if isstruct(varargin{1})
 % process input parameter structure
  parsin = varargin{1};
  fparsin = fieldnames(parsin);
  for k=1:length(fparsin),
    assignin('caller', upper(fparsin{k}), parsin.(fparsin{k}) );
  end
 % separate the input Property/Value pairs
  varargin(1)=[];
end

% 2. Override defaults and previously set parameters by Property/Value pairs
for k=2:2:length(varargin),
  assignin('caller', upper(varargin{k-1}), varargin{k} );
end


%-----------
% function [N,FINITE] = read_qdyn_h(name)
% if ~exist('name','var') || ~length(name), name = 'qdyn'; end
% name = [name '.h'];
% fid=fopen(name);
%
% rline=fgetl(fid);
% inn=strfind(rline,'nn=');
% N=sscanf(rline(inn:end),'nn=%u');
%
% rline=fgetl(fid);
% inn=strfind(rline,'finite=');
% FINITE=sscanf(rline(inn:end),'finite=%u');
%
% fclose(fid);

%-----------
% function write_qdyn_h(N,FINITE,pathstr)
% fid=fopen(fullfile(pathstr,'qdyn.h'),'w');
% fprintf(fid,'      parameter(nn=%u)\n',N);
% fprintf(fid,'      parameter(finite=%u)\n',FINITE);
% nnfft=(FINITE+1)*N;
% fprintf(fid,'      parameter(nnfft=%u)\n',nnfft);
% fprintf(fid,'      parameter(nwfft=%u)\n',2+ceil(sqrt(nnfft/2)) );
% fclose(fid);

%-----------
function pars = read_qdyn_in(name)

if ~exist('name','var') || ~length(name), name = 'qdyn'; end
name = [name '.in'];

fid=fopen(name);
rline=fgetl(fid); rdat = sscanf(rline,'%f');
MU_SS = rdat(1);
V_SS  = rdat(2);
THETA_LAW = rdat(3);
SIGMA = rdat(4);
rline=fgetl(fid); rdat = sscanf(rline,'%f');
MU = rdat(1);
VS = rdat(2);
W  = rdat(3);
rline=fgetl(fid); rdat = sscanf(rline,'%f');
L     = rdat(1);
NSTOP = rdat(2);
TMAX  = rdat(3);
rline=fgetl(fid); rdat = sscanf(rline,'%f');
TPER  = rdat(1);
APER  = rdat(2);
rline=fgetl(fid); rdat = sscanf(rline,'%f');
NXOUT = rdat(1);
NTOUT = rdat(2);
rline=fgetl(fid); rdat = sscanf(rline,'%f');
DTTRY = rdat(1);
DTMAX = rdat(2);
ACC   = rdat(3);
fclose(fid);
[X,A,B,DC,V1,V2,V_0,TH_0,]=textread(name,'','headerlines',6);

% wrap UPPER CASE variables in parameter structure fields with the same name
fpars = who;
for k= find( strcmp(fpars,upper(fpars)) )' ,
  pars.(fpars{k}) = eval(fpars{k}) ;
end


% read outputs from qdyn.f
function [ot,ox] = read_qdyn_out_mpi(name)

if exist('name','var') && length(name)
  namet = [name '.ot'];
  namex = [name '.ox'];
else
  namet = 'fort.18';
  namex = 'fort.19';
end

  % time series
  [ot.t,ot.vc, ot.thc, ot.omc, ot.tauc, ot.dc ] = ...
    textread(namet,'','headerlines',4);

  % snapshots
  fid=fopen(namex);
  NSX=fscanf(fid,'# nx=%u');
  fclose(fid);
  cosa = textread(namex,'','commentstyle','shell');
  ncosa = size(cosa);
  NST=ncosa(1)/NSX;
  cosa=reshape(cosa,NSX,NST,ncosa(2));
  ox.x = cosa(:,1,1);
  ox.y = cosa(:,1,2);
  ox.z = cosa(:,1,3);

  ox.t = cosa(1,:,4)';
  ox.v = cosa(:,:,5);
  ox.th= cosa(:,:,6);
  ox.vd= cosa(:,:,7);
  ox.dtau = cosa(:,:,8);
  ox.dtaud = cosa(:,:,9);
  ox.d = cosa(:,:,10);
  ox.sigma = cosa(:,:,11);

%-----------
% read outputs from qdyn.f
function [ot,ox] = read_qdyn_out(name)

if exist('name','var') && length(name)
  namet = [name '.ot'];
  namex = [name '.ox'];
else
  namet = 'fort.18';
  namex = 'fort.19';
end

if uimatlab
  % time series
  disp(namet);
  [ot.t, ot.locl, ot.cl, ot.p, ot.pdot, ...
   ot.vc, ot.thc, ot.omc, ot.tauc, ot.dc, ...
   ot.xm, ot.v, ot.th, ot.om, ot.tau, ot.d, ot.sigma ] = ...
    textread(namet,'','headerlines',6);

  % snapshots
  fid=fopen(namex);
  NSX=fscanf(fid,'# nx=%u');
  fclose(fid);
  cosa = textread(namex,'','commentstyle','shell');
  ncosa = size(cosa);
  NST=ncosa(1)/NSX;
  cosa=reshape(cosa,NSX,NST,ncosa(2));
  ox.x = cosa(:,1,1);
  ox.t = cosa(1,:,2)';
  ox.v = cosa(:,:,3);
  ox.th= cosa(:,:,4);
  ox.vd= cosa(:,:,5);
  ox.dtau = cosa(:,:,6);
  ox.dtaud = cosa(:,:,7);
  ox.d = cosa(:,:,8);
  ox.sigma = cosa(:,:,9);

else
  [ot,ox] = read_qdyn_out_Octave(namet,namex)
end

%---
% adapted from http://www.mathworks.com/matlabcentral/fileexchange/23868-is-this-matlab-or-octave-
function uiIsMatLab = uimatlab

uiIsMatLab = false;
LIC = license('inuse');
for elem = 1:numel(LIC)
    envStr = LIC(elem).feature;
%    if strcmpi(envStr,'matlab')
    if ~isempty(strfind(lower(envStr),'matlab'))
        uiIsMatLab = true;
        break
    end
end<|MERGE_RESOLUTION|>--- conflicted
+++ resolved
@@ -146,7 +146,7 @@
 %		DYN_SKIP number of dynamic events to skip (warm up cycles)
 %
 %		Other parameters:
-%		EXEC_PATH path to the Fortran qdyn executable. 
+%		EXEC_PATH path to the Fortran qdyn executable.
 %     The default path is the directory containing qdyn.m
 %   NPROCS number of processors for parallel MPI runs
 %     The default value is 1 (serial run)
@@ -395,13 +395,8 @@
    fclose(fids);
   end
     % export qdyn.in
-<<<<<<< HEAD
-  %if (NPROCS>1); % MPI parallel
+  if NPROCS>1 % MPI parallel 
    % Defining nwLocal
-=======
-  if NPROCS>1 % MPI parallel 
-   % Defining nwLocal 
->>>>>>> 2626cd06
    nwLocal(1:NPROCS)=floor(NW/NPROCS);
    % In case NW/NPRCOS is not integer. Leaving the rest the last processor
    nwLocal(NPROCS) = mod(NW,NPROCS) + nwLocal(NPROCS);
@@ -418,13 +413,8 @@
     end
     if MESHDIM == 2
       DWnnlocal=[];DIP_Wnnlocal=[];
-<<<<<<< HEAD
-      fprintf(1, 'MESHDIM = %d\n', MESHDIM); %JPA should "1" be "fid" instead?
+      fprintf(1, 'MESHDIM = %d\n', MESHDIM);
       fprintf(fid,'%u %u     NX, NW\n' , NX, nwLocal(iproc+1));
-=======
-      fprintf(1, 'MESHDIM = %d\n', MESHDIM);
-      fprintf(fid,'%u %u     NX, NW\n' , NX, nwLocal(iproc+1));      
->>>>>>> 2626cd06
       fprintf(fid,'%.15g %.15g  %.15g      L, W, Z_CORNER\n', L, W, Z_CORNER);
       DWnnlocal = DW(nnLocal/NX+1:nwLocal(iproc+1)+nnLocal/NX);
       DIP_Wnnlocal = DIP_W(nnLocal/NX+1:nwLocal(iproc+1)+nnLocal/NX);
@@ -433,19 +423,11 @@
       fprintf(fid,'%u     NN\n' , N);
       fprintf(fid,'%.15g %.15g      L, W\n', L, W);
     end
-<<<<<<< HEAD
-
-    if MESHDIM == 1;
-        fprintf(fid,'%u   finite\n', FINITE);
-    end
-
-=======
-    
+
     if MESHDIM == 1
       fprintf(fid,'%u   finite\n', FINITE);
-    end   
-    
->>>>>>> 2626cd06
+    end
+
     fprintf(fid,'%u   itheta_law\n', THETA_LAW);
     fprintf(fid,'%u   i_rns_law\n', RNS_LAW);
     fprintf(fid,'%u   i_sigma_cpl\n', SIGMA_CPL);
@@ -463,44 +445,24 @@
       iloc = xloc + (wloc-1)*NX + nnLocal;
       fprintf(fid,'%.15g %.15g %.15g %.15g %.15g %.15g %.15g %.15g %.15g %.15g %.15g %.15g %.15g\n',...
         SIGMA(iloc),V_0(iloc),TH_0(iloc),A(iloc),B(iloc),DC(iloc),V1(iloc),V2(iloc),MU_SS(iloc),V_SS(iloc),IOT(iloc),IASP(iloc),CO(iloc));
-<<<<<<< HEAD
-     end;
-    end;
-
-=======
      end
     end
-  
->>>>>>> 2626cd06
+
     for wloc=1:nwLocal(iproc+1)
      for xloc=1:NX
       iloc = xloc + (wloc-1)*NX + nnLocal;
       fprintf(fid,'%.15g %.15g %.15g %.15g\n',...
           X(iloc),Y(iloc),Z(iloc),DIP(iloc));
-<<<<<<< HEAD
-     end;
-    end;
-
-=======
      end
     end
-    
->>>>>>> 2626cd06
+
     % next processor
     nnLocal=NX*nwLocal(iproc+1) + nnLocal;
     % hold on
     %scatter(X(1+nnLocal:iloc),Z(1+nnLocal:iloc),[],Z(1+nnLocal:iloc))
-<<<<<<< HEAD
     fclose(fid);
-   end;
-  %end;
-
-
-=======
-    fclose(fid);    
    end
   end
->>>>>>> 2626cd06
 
 %JPA In MPI runs, if qdyn.in is not used we should not create it (put it in an "else" block)
   fid=fopen('qdyn.in','w');
@@ -508,34 +470,20 @@
    if SIGMA_CPL == 1
        NEQS = 3;
    end
-<<<<<<< HEAD
-   if MESHDIM == 2;
-       fprintf(1, 'MESHDIM = %d\n', MESHDIM); %JPA should "1" be "fid" instead?
-       fprintf(fid,'%u %u     NX, NW\n' , NX, NW);
-=======
    if MESHDIM == 2
        fprintf(1, 'MESHDIM = %d\n', MESHDIM);
-       fprintf(fid,'%u %u     NX, NW\n' , NX, NW);      
->>>>>>> 2626cd06
+       fprintf(fid,'%u %u     NX, NW\n' , NX, NW);
        fprintf(fid,'%.15g %.15g  %.15g      L, W, Z_CORNER\n', L, W, Z_CORNER);
        fprintf(fid,'%.15g %.15g \n', [DW(:), DIP_W(:)]');
    else
        fprintf(fid,'%u     NN\n' , N);
        fprintf(fid,'%.15g %.15g      L, W\n', L, W);
    end
-<<<<<<< HEAD
-
-   if MESHDIM == 1;
-         fprintf(fid,'%u   finite\n', FINITE);
-   end
-
-=======
-    
+
    if MESHDIM == 1
      fprintf(fid,'%u   finite\n', FINITE);
-   end   
-    
->>>>>>> 2626cd06
+   end
+
    fprintf(fid,'%u   itheta_law\n', THETA_LAW);
    fprintf(fid,'%u   i_rns_law\n', RNS_LAW);
    fprintf(fid,'%u   i_sigma_cpl\n', SIGMA_CPL);
@@ -551,15 +499,9 @@
 
    fprintf(fid,'%.15g %.15g %.15g %.15g %.15g %.15g %.15g %.15g %.15g %.15g %.15g %.15g %.15g\n',...
       [SIGMA(:),V_0(:),TH_0(:),A(:),B(:),DC(:),V1(:),V2(:),MU_SS(:),V_SS(:),IOT(:),IASP(:),CO(:)]');
-<<<<<<< HEAD
-
-  fclose(fid);
-
-=======
- 
+
    fclose(fid);
-    
->>>>>>> 2626cd06
+
     if strcmp(mode, 'write')
         ot = 0;
         ox = 0;
@@ -567,12 +509,7 @@
     end
 
 %    Solve
-<<<<<<< HEAD
-    %status = system(['mpirun -np ' num2str(NPROCS) ' ' EXEC_PATH filesep 'qdyn']);
-    if (NPROCS==1)
-=======
     if NPROCS==1
->>>>>>> 2626cd06
        status = system([EXEC_PATH filesep 'qdyn']);
     else
        status = system(['mpirun -np ' num2str(NPROCS) ' ' EXEC_PATH filesep 'qdyn']);
